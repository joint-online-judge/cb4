--- conflicted
+++ resolved
@@ -61,11 +61,7 @@
           <form method="get" name="filter-form">
             {{ _('Show') }}:
             <select class="inline compact select" name="rule">
-<<<<<<< HEAD
-              <option value=""{% if rule %} selected{% endif %}>{{ _('All') }}</option>
-=======
               <option value=""{% if not rule %} selected{% endif %}>{{ _('All') }}</option>
->>>>>>> 9487d122
             {% for k, v in vj4.constant.contest.RULE_TEXTS.items() %}
               <option value="{{ k }}"{% if rule == k %} selected{% endif %}>{{ _('All {0} Contests').format(_(v)) }}</option>
             {% endfor %}
