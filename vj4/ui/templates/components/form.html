{% macro form_begin() %}
{% set label = kwargs.pop('label') %}
{% set columns = kwargs.pop('columns') %}
{% set last_column = kwargs.pop('last_column', true) %}
{% set required = kwargs.pop('required', false) %}
{% set hotkeys = kwargs.pop('hotkeys', none) %}
{% set row = kwargs.pop('row', true) %}
{% set no_label = kwargs.pop('no_label', false) %}
{% set label_wrap = kwargs.pop('label_wrap', true) %}
{% if row %}
<div class="row">
{% endif %}
  <div
<<<<<<< HEAD
    class="{% if columns %}medium-{{ columns }} {% endif %}columns{% if last_column %} end{% endif %}"
=======
    class="{% if columns %}medium-{{ columns }} {% endif %}columns form__item"
>>>>>>> 8691547d
    {% if hotkeys %}data-hotkey="{{ hotkeys }}"{% endif %}
  >
    {% if not no_label %}
    <label>
      {{ _(label) }}
    {% if required %}
      ({{ _('required') }})
    {% endif %}
    {% if not label_wrap %}
    </label>
    {% endif %}
    {% endif %}
{% endmacro %}

{% macro form_end() %}
{% set help_text = kwargs.pop('help_text', none) %}
{% set row = kwargs.pop('row', true) %}
{% set no_label = kwargs.pop('no_label', false) %}
{% set label_wrap = kwargs.pop('label_wrap', true) %}
  {% if not no_label and label_wrap %}
    </label>
  {% endif %}
  {% if help_text %}
    <p class="help-text">{{ _(help_text)|safe }}</p>
  {% endif %}
  </div>
{% if row %}
</div>
{% endif %}
{% endmacro %}

{% macro form_attr(form_class) %}
{% set disabled = kwargs.pop('disabled', false) %}
{% set required = kwargs.pop('required', false) %}
{% set autofocus = kwargs.pop('autofocus', false) %}
{% set date = kwargs.pop('date', false) %}
{% set time = kwargs.pop('time', false) %}
  class="{{ form_class }}{% if extra_class %} {{ extra_class }}{% endif %}"
  {% if disabled %}disabled{% endif %}
  {% if required %}required{% endif %}
  {% if autofocus %}autofocus data-autofocus{% endif %}
  {% if date %}data-pick-date{% endif %}
  {% if time %}data-pick-time{% endif %}
{% endmacro %}

{% macro container_attr(container_class) %}
{% set extra_class = kwargs.pop('extra_class', none) %}
  class="{{ container_class }}{% if extra_class %} {{ extra_class }}{% endif %}"
{% endmacro %}

{% macro select(options, name='', value='') %}
<div
  name="form_item_{{ name }}"
  {{ container_attr('select-container', **kwargs) }}
>
  <select
    name="{{ name }}"
    {{ form_attr('select', **kwargs) }}
  >
  {% for k, v in options %}
    <option value="{{ k }}"{% if value == k %} selected{% endif %}>
      {{ _(v) }}
    </option>
  {% endfor %}
  </select>
</div>
{% endmacro %}

{% macro form_select(columns=5) %}
{{ form_begin(columns=columns, **kwargs) }}
{{ select(columns=columns, **kwargs) }}
{{ form_end(columns=columns, **kwargs) }}
{% endmacro %}

{% macro radio(options, name='', value='') %}
<div
  name="form_item_{{ name }}"
  {{ container_attr('radiobox-container', **kwargs) }}
>
{% for k, v in options %}
  <label class="radiobox">
    <input
      value="{{ k }}"
      type="radio"
      name="{{ name }}"
      {{ form_attr('radiobox__input', **kwargs) }}
      {% if value == k %} checked{% endif %}
    /> {{ _(v) }}
  </label>
{% endfor %}
</div>
{% endmacro %}

{% macro form_radio(columns=5) %}
{{ form_begin(columns=columns, label_wrap=false, **kwargs) }}
{{ radio(columns=columns, **kwargs) }}
{{ form_end(columns=columns, label_wrap=false, **kwargs) }}
{% endmacro %}

{% macro image_radio(options, name='', value='', image_class='') %}
<div
  name="form_item_{{ name }}"
  {{ container_attr('radiobox-container with-image', **kwargs) }}
>
{% for k, v in options %}
  <label class="radiobox with-image">
    <input
      value="{{ k }}"
      type="radio"
      name="{{ name }}"
      {{ form_attr('radiobox__input', **kwargs) }}
      {% if value == k %} checked{% endif %}
    />
    <div class="radiobox__image-container" data-tooltip="{{ _(v) }}">
      <div class="radiobox__image {{ image_class.format(k) }}"></div>
    </div>
  </label>
{% endfor %}
</div>
{% endmacro %}

{% macro form_image_radio(columns=8) %}
{{ form_begin(columns=columns, label_wrap=false, **kwargs) }}
{{ image_radio(columns=columns, **kwargs) }}
{{ form_end(columns=columns, label_wrap=false, **kwargs) }}
{% endmacro %}

{% macro text(name='', value='', placeholder='', type='text') %}
<div
  name="form_item_{{ name }}"
  {{ container_attr('textbox-container', **kwargs) }}
>
  <input
    type="{{ type }}"
    name="{{ name }}"
    value="{{ value }}"
    placeholder="{{ placeholder }}"
    {{ form_attr('textbox', **kwargs) }}
  >
</div>
{% endmacro %}

{% macro form_text(columns=5) %}
{{ form_begin(columns=columns, **kwargs) }}
{{ text(columns=columns, **kwargs) }}
{{ form_end(columns=columns, **kwargs) }}
{% endmacro %}

{% macro textarea(name='', value='', placeholder='') %}
{% set markdown = kwargs.pop('markdown', false) %}
<div
  name="form_item_{{ name }}"
  {{ container_attr('textarea-container', **kwargs) }}
>
  <textarea
    name="{{ name }}"
    placeholder="{{ placeholder }}"
    {% if markdown %}data-markdown{% endif %}
    {{ form_attr('textbox', **kwargs) }}
  >{{ value }}</textarea>
</div>
{% endmacro %}

{% macro form_textarea(columns=8) %}
{{ form_begin(columns=columns, **kwargs) }}
{{ textarea(columns=columns, **kwargs) }}
{{ form_end(columns=columns, **kwargs) }}
{% endmacro %}

{% macro checkbox(label='', name='', value=false) %}
<div
  name="form_item_{{ name }}"
  {{ container_attr('checkbox-container', **kwargs) }}
>
  <label class="checkbox">
    <input type="checkbox" name="{{ name }}"{% if value %} checked{% endif %}
      {{ form_attr('checkbox', **kwargs) }}
    >{{ _(label) }}
  </label>
</div>
{% endmacro %}

{% macro form_checkbox(columns=5) %}
{{ form_begin(columns=columns, no_label=True, **kwargs) }}
{{ checkbox(columns=columns, **kwargs) }}
{{ form_end(columns=columns, no_label=True, **kwargs) }}
{% endmacro %}<|MERGE_RESOLUTION|>--- conflicted
+++ resolved
@@ -11,11 +11,7 @@
 <div class="row">
 {% endif %}
   <div
-<<<<<<< HEAD
-    class="{% if columns %}medium-{{ columns }} {% endif %}columns{% if last_column %} end{% endif %}"
-=======
-    class="{% if columns %}medium-{{ columns }} {% endif %}columns form__item"
->>>>>>> 8691547d
+    class="{% if columns %}medium-{{ columns }} {% endif %}columns form__item{% if last_column %} end{% endif %}"
     {% if hotkeys %}data-hotkey="{{ hotkeys }}"{% endif %}
   >
     {% if not no_label %}
