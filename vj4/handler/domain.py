--- conflicted
+++ resolved
@@ -25,13 +25,8 @@
   @base.post_argument
   @base.require_csrf_token
   @base.sanitize
-<<<<<<< HEAD
-  async def post(self, *, description: str):
-    ddoc = await domain.edit(self.domain_id, description=description)
-=======
   async def post(self, *, name: str, gravatar: str):
-    ddoc = await domain.set(self.domain_id, name=name, gravatar=gravatar)
->>>>>>> e709b15b
+    ddoc = await domain.edit(self.domain_id, name=name, gravatar=gravatar)
     if ddoc:
       self.domain = ddoc
     self.render('domain_edit.html',
