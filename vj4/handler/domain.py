import asyncio
import collections
import datetime
import functools

from vj4 import app
from vj4 import constant
from vj4 import error
from vj4 import constant
from vj4.model import builtin
from vj4.model import document
from vj4.model import domain
from vj4.model import user
from vj4.model.adaptor import discussion
from vj4.model.adaptor import contest
from vj4.model.adaptor import training
from vj4.handler import base
<<<<<<< HEAD
from vj4.handler import training as trainingHandler


class DomainMainPageCategoryMixin(object):
  @property
  def page_category(self):
    return 'domain_main'


class DomainManagePageCategoryMixin(object):
  @property
  def page_category(self):
    return 'domain_manage'
=======
import vj4.handler.training
from vj4.util import validator
>>>>>>> 8691547d


@app.route('/', 'domain_main')
class DomainMainHandler(trainingHandler.TrainingStatusMixin, DomainMainPageCategoryMixin, base.Handler):
  CONTESTS_ON_MAIN = 5
  TRAININGS_ON_MAIN = 5
  DISCUSSIONS_ON_MAIN = 20

  async def prepare_contest(self):
    if self.has_perm(builtin.PERM_VIEW_CONTEST):
      tdocs = await contest.get_multi(self.domain_id, document.TYPE_CONTEST) \
                           .limit(self.CONTESTS_ON_MAIN) \
                           .to_list()
      tsdict = await contest.get_dict_status(self.domain_id, self.user['_id'],
                                             (tdoc['doc_id'] for tdoc in tdocs))
    else:
      tdocs = []
      tsdict = {}
    return tdocs, tsdict

  async def prepare_training(self):
    if self.has_perm(builtin.PERM_VIEW_TRAINING):
      tdocs = await training.get_multi(self.domain_id) \
                            .sort('doc_id', 1) \
                            .limit(self.TRAININGS_ON_MAIN) \
                            .to_list()
      tsdict = await training.get_dict_status(self.domain_id, self.user['_id'],
                                              (tdoc['doc_id'] for tdoc in tdocs))
    else:
      tdocs = []
      tsdict = {}
    return tdocs, tsdict

  async def prepare_discussion(self):
    if self.has_perm(builtin.PERM_VIEW_DISCUSSION):
      ddocs = await discussion.get_multi(self.domain_id) \
                              .limit(self.DISCUSSIONS_ON_MAIN) \
                              .to_list()
      vndict = await discussion.get_dict_vnodes(self.domain_id, map(discussion.node_id, ddocs))
    else:
      ddocs = []
      vndict = {}
    return ddocs, vndict

  async def get(self):
    (tdocs, tsdict), (trdocs, trsdict), (ddocs, vndict) = await asyncio.gather(
        self.prepare_contest(), self.prepare_training(), self.prepare_discussion())
    udict = await user.get_dict(ddoc['owner_uid'] for ddoc in ddocs)
    self.render('domain_main.html', discussion_nodes=await discussion.get_nodes(self.domain_id),
                tdocs=tdocs, tsdict=tsdict, trdocs=trdocs, trsdict=trsdict,
                ddocs=ddocs, vndict=vndict,
                udict=udict, datetime_stamp=self.datetime_stamp)


<<<<<<< HEAD
@app.route('/manage', 'domain_manage')
class DomainManageHandler(DomainManagePageCategoryMixin, base.Handler):
=======
@app.route('/domain', 'domain_manage')
class DomainManageHandler(base.Handler):
>>>>>>> 8691547d
  async def get(self):
    self.redirect(self.reverse_url('domain_manage_dashboard'))


@app.route('/domain/dashboard', 'domain_manage_dashboard')
class DomainDashboardHandler(base.Handler):
  async def get(self):
    if not self.has_perm(builtin.PERM_EDIT_PERM):
       self.check_perm(builtin.PERM_EDIT_DESCRIPTION)
    self.render('domain_manage_dashboard.html', owner_udoc=await user.get_by_uid(self.domain['owner_uid']))


@app.route('/domain/edit', 'domain_manage_edit')
class DomainEditHandler(DomainManagePageCategoryMixin, base.Handler):
  @base.require_perm(builtin.PERM_EDIT_DESCRIPTION)
  async def get(self):
    self.render('domain_manage_edit.html')

  @base.require_perm(builtin.PERM_EDIT_DESCRIPTION)
  @base.post_argument
  @base.require_csrf_token
  @base.sanitize
  async def post(self, *, name: str, gravatar: str, bulletin: str):
    await domain.edit(self.domain_id, name=name, gravatar=gravatar, bulletin=bulletin)
    self.json_or_redirect(self.url)


@app.route('/domain/join_applications', 'domain_manage_join_applications')
class DomainJoinApplicationsHandler(base.Handler):
  @property
  @functools.lru_cache()
  def now(self):
    # TODO(twd2): This does not work on multi-machine environment.
    return datetime.datetime.utcnow()

  @base.require_perm(builtin.PERM_EDIT_PERM)
  async def get(self):
    roles = sorted(list(self.domain['roles'].keys()))
    roles_with_text = [(role, role) for role in roles]
    join_settings = domain.get_join_settings(self.domain, self.now)
    expirations = vj4.constant.domain.JOIN_EXPIRATION_RANGE.copy()
    if not join_settings:
      del expirations[vj4.constant.domain.JOIN_EXPIRATION_KEEP_CURRENT]
    self.render('domain_manage_join_applications.html', roles_with_text=roles_with_text,
                join_settings=join_settings, expirations=expirations)

  @base.require_perm(builtin.PERM_EDIT_PERM)
  @base.post_argument
  @base.require_csrf_token
  @base.sanitize
  async def post(self, *, method: int, role: str=None, expire: int=None,
                 invitation_code: str=''):
    current_join_settings = domain.get_join_settings(self.domain, self.now)
    if method not in constant.domain.JOIN_METHOD_RANGE:
      raise error.ValidationError('method')
    if method == constant.domain.JOIN_METHOD_NONE:
      join_settings = None
    else:
      if role not in self.domain['roles']:
        raise error.ValidationError('role')
      if expire not in constant.domain.JOIN_EXPIRATION_RANGE:
        raise error.ValidationError('expire')
      if not current_join_settings and expire == constant.domain.JOIN_EXPIRATION_KEEP_CURRENT:
        raise error.ValidationError('expire')
      if method == constant.domain.JOIN_METHOD_CODE:
        validator.check_domain_invitation_code(invitation_code)
      join_settings={'method': method, 'role': role}
      if method == constant.domain.JOIN_METHOD_CODE:
        join_settings['code'] = invitation_code
      if expire == constant.domain.JOIN_EXPIRATION_KEEP_CURRENT:
        join_settings['expire'] = current_join_settings['expire']
      elif expire == constant.domain.JOIN_EXPIRATION_UNLIMITED:
        join_settings['expire'] = None
      else:
        join_settings['expire'] = self.now + datetime.timedelta(hours=expire)
    await domain.edit(self.domain_id, join=join_settings)
    self.json_or_redirect(self.referer_or_main)


@app.route('/join', 'domain_join', global_route=True)
class DomainJoinHandler(base.Handler):
  @property
  @functools.lru_cache()
  def now(self):
    # TODO(twd2): This does not work on multi-machine environment.
    return datetime.datetime.utcnow()

  async def ensure_user_not_member(self):
    dudoc = await domain.get_user(self.domain_id, self.user['_id'])
    if dudoc and 'role' in dudoc:
      raise error.UserAlreadyDomainMemberError(self.domain_id, self.user['_id'])

  @base.require_priv(builtin.PRIV_USER_PROFILE)
  @base.get_argument
  @base.sanitize
  async def get(self, *, code: str=''):
    join_settings = domain.get_join_settings(self.domain, self.now)
    if not join_settings:
      raise error.DomainJoinForbiddenError(self.domain_id)
    await self.ensure_user_not_member()
    self.render('domain_join.html', join_settings=join_settings, code=code)

  @base.require_priv(builtin.PRIV_USER_PROFILE)
  @base.post_argument
  @base.require_csrf_token
  @base.sanitize
  async def post(self, *, code: str=''):
    join_settings = domain.get_join_settings(self.domain, self.now)
    if not join_settings:
      raise error.DomainJoinForbiddenError(self.domain_id)
    await self.ensure_user_not_member()
    if join_settings['method'] == constant.domain.JOIN_METHOD_CODE:
      if join_settings['code'] != code:
        raise error.InvalidJoinInvitationCodeError(self.domain_id)
    # TODO: should be replaced by domain.add_user_role
    await domain.set_user_role(self.domain_id, self.user['_id'], join_settings['role'])
    self.json_or_redirect(self.reverse_url('domain_main'))


@app.route('/domain/discussion', 'domain_manage_discussion')
class DomainEditHandler(DomainManagePageCategoryMixin, base.Handler):
  @base.require_perm(builtin.PERM_EDIT_DESCRIPTION)
  async def get(self):
    self.render('domain_manage_discussion.html',
                discussion_nodes=await discussion.get_nodes(self.domain_id))

  @base.require_perm(builtin.PERM_EDIT_DESCRIPTION)
  @base.post_argument
  @base.require_csrf_token
  @base.sanitize
  async def post(self, *kwargs):
    await discussion.initialize(self.domain_id)
    self.json_or_redirect(self.url)


@app.route('/domain/user', 'domain_manage_user')
class DomainUserHandler(DomainManagePageCategoryMixin, base.OperationHandler):
  @base.require_perm(builtin.PERM_EDIT_PERM)
  async def get(self):
    uids = [self.domain['owner_uid']]
    rudocs = collections.defaultdict(list)
    async for dudoc in domain.get_multi_user(domain_id=self.domain_id,
                                             role={'$gte': ''},
                                             fields={'uid': 1, 'role': 1}):
      if 'role' in dudoc:
        uids.append(dudoc['uid'])
        rudocs[dudoc['role']].append(dudoc)
    roles = sorted(list(self.domain['roles'].keys()))
    roles_with_text = [(role, role) for role in roles]
    udict = await user.get_dict(uids)
    self.render('domain_manage_user.html', roles=roles, roles_with_text=roles_with_text,
                rudocs=rudocs, udict=udict)

  @base.require_perm(builtin.PERM_EDIT_PERM)
  @base.require_csrf_token
  @base.sanitize
  async def post_set_user(self, *, uid: int, role: str):
    if role:
      await domain.set_user_role(self.domain_id, uid, role)
    else:
      await domain.unset_user_role(self.domain_id, uid)
    self.json_or_redirect(self.url)


  @base.require_perm(builtin.PERM_EDIT_PERM)
  @base.require_csrf_token
  @base.sanitize
  async def post_set_users(self, *, uid: int, role: str=None):
    try:
      uids = map(int, (await self.request.post()).getall('uid'))
    except ValueError:
      raise error.ValidationError('uid')
    if role:
      # user must exist.
      await domain.set_users_role(self.domain_id, uids, role)
    else:
      await domain.unset_users_role(self.domain_id, uids)
    self.json_or_redirect(self.url)


@app.route('/domain/permission', 'domain_manage_permission')
class DomainPermissionHandler(DomainManagePageCategoryMixin, base.Handler):
  @base.require_perm(builtin.PERM_EDIT_PERM)
  async def get(self):
    def bitand(a, b):
      return a & b
    roles = sorted(list(self.domain['roles'].keys()))
    self.render('domain_manage_permission.html', bitand=bitand, roles=roles)

  @base.require_perm(builtin.PERM_EDIT_PERM)
  @base.post_argument
  @base.require_csrf_token
  async def post(self, **kwargs):
    new_roles = dict()
    for role in self.domain['roles']:
      perms = 0
      for perm in (await self.request.post()).getall(role, []):
       perm = int(perm)
       if perm in builtin.PERMS_BY_KEY:
          perms |= perm
      new_roles[role] = perms
    await domain.edit(self.domain_id, roles=new_roles)
    self.json_or_redirect(self.url)


@app.route('/domain/role', 'domain_manage_role')
class DomainRoleHandler(DomainManagePageCategoryMixin, base.OperationHandler):
  @base.require_perm(builtin.PERM_EDIT_PERM)
  async def get(self):
    rucounts = collections.defaultdict(int)
    async for dudoc in domain.get_multi_user(domain_id=self.domain_id,
                                             role={'$gte': ''},
                                             fields={'uid': 1, 'role': 1}):
      if 'role' in dudoc:
        rucounts[dudoc['role']] += 1
    roles = sorted(list(self.domain['roles'].keys()))
    self.render('domain_manage_role.html', rucounts=rucounts, roles=roles)

  @base.require_perm(builtin.PERM_EDIT_PERM)
  @base.require_csrf_token
  @base.sanitize
  async def post_set(self, *, role: str, perm: int=builtin.DEFAULT_PERMISSIONS):
    await domain.set_role(self.domain_id, role, perm)
    self.json_or_redirect(self.url)

  @base.require_perm(builtin.PERM_EDIT_PERM)
  @base.require_csrf_token
  @base.sanitize
  async def post_delete(self, *, role: str):
    await domain.delete_roles(self.domain_id, (await self.request.post()).getall('role'))
    self.json_or_redirect(self.url)<|MERGE_RESOLUTION|>--- conflicted
+++ resolved
@@ -15,8 +15,8 @@
 from vj4.model.adaptor import contest
 from vj4.model.adaptor import training
 from vj4.handler import base
-<<<<<<< HEAD
 from vj4.handler import training as trainingHandler
+from vj4.util import validator
 
 
 class DomainMainPageCategoryMixin(object):
@@ -29,10 +29,6 @@
   @property
   def page_category(self):
     return 'domain_manage'
-=======
-import vj4.handler.training
-from vj4.util import validator
->>>>>>> 8691547d
 
 
 @app.route('/', 'domain_main')
@@ -87,13 +83,8 @@
                 udict=udict, datetime_stamp=self.datetime_stamp)
 
 
-<<<<<<< HEAD
-@app.route('/manage', 'domain_manage')
+@app.route('/domain', 'domain_manage')
 class DomainManageHandler(DomainManagePageCategoryMixin, base.Handler):
-=======
-@app.route('/domain', 'domain_manage')
-class DomainManageHandler(base.Handler):
->>>>>>> 8691547d
   async def get(self):
     self.redirect(self.reverse_url('domain_manage_dashboard'))
 
