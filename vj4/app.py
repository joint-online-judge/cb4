--- conflicted
+++ resolved
@@ -1,3 +1,4 @@
+import asyncio
 import logging
 from os import path
 
@@ -46,14 +47,7 @@
     # Initialize components.
     staticmanifest.init(static_path)
     locale.load_translations(translation_path)
-<<<<<<< HEAD
-    self.add_task(tools.ensure_all_indexes())
-    self.add_task(bus.init())
-=======
-    loop = asyncio.get_event_loop()
-    loop.run_until_complete(db.init())
-    loop.run_until_complete(asyncio.gather(tools.ensure_all_indexes(), bus.init()))
->>>>>>> 4bf7b553
+    self.add_task(self.deferred_init())
     smallcache.init()
 
     # Load views.
@@ -72,6 +66,10 @@
     from vj4.handler import i18n
     if options.static:
       self.static('/', static_path)
+
+  async def deferred_init(self):
+    await db.init()
+    await asyncio.gather(tools.ensure_all_indexes(), bus.init())
 
 
 def route(url, name):
