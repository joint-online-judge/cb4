import datetime

from bson import objectid

from vj4 import db
from vj4.model import document
from vj4.util import argmethod

# TODO(iceboy): Remove unused status after deprecating VJ2.
STATUS_WAITING = 0
STATUS_ACCEPTED = 1
STATUS_WRONG_ANSWER = 2
STATUS_TIME_LIMIT_EXCEEDED = 3
STATUS_MEMORY_LIMIT_EXCEEDED = 4
STATUS_OUTPUT_LIMIT_EXCEEDED = 5
STATUS_RUNTIME_ERROR = 6
STATUS_COMPILE_ERROR = 7
STATUS_SYSTEM_ERROR = 8
STATUS_CANCELED = 9
STATUS_ETC = 10
STATUS_JUDGING = 20
STATUS_COMPILING = 21
STATUS_IGNORED = 30

TYPE_SUBMISSION = 0
TYPE_PRETEST = 1

@argmethod.wrap
<<<<<<< HEAD
async def add(domain_id: str, pid: document.convert_doc_id, uid: int,
              lang: str, code: str, tid: objectid.ObjectId=None, hidden=False):
=======
async def add(domain_id: str, pid: document.convert_doc_id, type: int, uid: int,
              lang: str, code: str, data_id: objectid.ObjectId = None, tid: objectid.ObjectId = None,
              hidden = False):
>>>>>>> 019e38c2
  coll = db.Collection('record')
  return await coll.insert({'hidden': hidden,
                            'status': STATUS_WAITING,
                            'score': 0,
                            'time_ms': 0,
                            'memory_kb': 0,
                            'domain_id': domain_id,
                            'pid': pid,
                            'uid': uid,
                            'lang': lang,
                            'code': code,
                            'tid': tid,
                            'data_id': data_id,
                            'type': type})

@argmethod.wrap
async def get(record_id: objectid.ObjectId):
  coll = db.Collection('record')
  return await coll.find_one(record_id)


@argmethod.wrap
def get_all_multi(end_id: objectid.ObjectId = None, *, fields=None):
  coll = db.Collection('record')
  query = {'hidden': False}
  if end_id:
    query['_id'] = {'$lt': end_id}
  return coll.find(query, fields=fields)


@argmethod.wrap
def get_user_in_problem_multi(uid: int, domain_id: str, pid: document.convert_doc_id, *, fields=None):
  coll = db.Collection('record')
  query = {'hidden': False, 'domain_id': domain_id, 'pid': pid, 'uid': uid}
  return coll.find(query, fields=fields)


@argmethod.wrap
async def begin_judge(record_id: objectid.ObjectId,
                      judge_uid: int, judge_token: str, status: int):
  coll = db.Collection('record')
  doc = await coll.find_and_modify(query={'_id': record_id},
                                   update={'$set': {'status': status,
                                                    'judge_uid': judge_uid,
                                                    'judge_token': judge_token,
                                                    'judge_at': datetime.datetime.utcnow(),
                                                    'compiler_texts': [],
                                                    'judge_texts': [],
                                                    'cases': []}},
                                   new=True)
  return doc


async def next_judge(record_id, judge_uid, judge_token, **kwargs):
  coll = db.Collection('record')
  doc = await coll.find_and_modify(query={'_id': record_id,
                                          'judge_uid': judge_uid,
                                          'judge_token': judge_token},
                                   update=kwargs,
                                   new=True)
  return doc


@argmethod.wrap
async def end_judge(record_id: objectid.ObjectId, judge_uid: int, judge_token: str,
                    status: int, score: int, time_ms: int, memory_kb: int):
  coll = db.Collection('record')
  doc = await coll.find_and_modify(query={'_id': record_id,
                                          'judge_uid': judge_uid,
                                          'judge_token': judge_token},
                                   update={'$set': {'status': status,
                                                    'score': score,
                                                    'time_ms': time_ms,
                                                    'memory_kb': memory_kb},
                                           '$unset': {'judge_token': ''}},
                                   new=True)
  return doc


@argmethod.wrap
async def ensure_indexes():
  coll = db.Collection('record')
  await coll.ensure_index([('hidden', 1),
                           ('_id', -1)])
  await coll.ensure_index([('hidden', 1),
                           ('domain_id', 1),
                           ('pid', 1),
                           ('uid', 1),
                           ('_id', -1)])
  # TODO(iceboy): Add more indexes.


if __name__ == '__main__':
  argmethod.invoke_by_args()<|MERGE_RESOLUTION|>--- conflicted
+++ resolved
@@ -26,14 +26,9 @@
 TYPE_PRETEST = 1
 
 @argmethod.wrap
-<<<<<<< HEAD
-async def add(domain_id: str, pid: document.convert_doc_id, uid: int,
-              lang: str, code: str, tid: objectid.ObjectId=None, hidden=False):
-=======
 async def add(domain_id: str, pid: document.convert_doc_id, type: int, uid: int,
-              lang: str, code: str, data_id: objectid.ObjectId = None, tid: objectid.ObjectId = None,
-              hidden = False):
->>>>>>> 019e38c2
+              lang: str, code: str, data_id: objectid.ObjectId=None, tid: objectid.ObjectId=None,
+              hidden=False):
   coll = db.Collection('record')
   return await coll.insert({'hidden': hidden,
                             'status': STATUS_WAITING,
