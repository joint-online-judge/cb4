from pymongo import errors

from vj4 import db
from vj4 import error
from vj4.model import builtin
from vj4.util import argmethod
from vj4.util import validator


PROJECTION_PUBLIC = {'uid': 1}


@argmethod.wrap
async def add(domain_id: str, owner_uid: int,
              roles=builtin.DOMAIN_SYSTEM['roles'],
              name: str=None, gravatar: str=None):
  validator.check_domain_id(domain_id)
  validator.check_name(name)
  for domain in builtin.DOMAINS:
    if domain['_id'] == domain_id:
      raise error.DomainAlreadyExistError(domain_id)
  coll = db.Collection('domain')
  try:
    return await coll.insert({'_id': domain_id, 'owner_uid': owner_uid,
                              'roles': roles, 'name': name,
                              'gravatar': gravatar})
  except errors.DuplicateKeyError:
    raise error.DomainAlreadyExistError(domain_id) from None


@argmethod.wrap
async def get(domain_id: str, fields=None):
  for domain in builtin.DOMAINS:
    if domain['_id'] == domain_id:
      return domain
  coll = db.Collection('domain')
  return await coll.find_one(domain_id, fields)


def get_multi(*, fields=None, **kwargs):
  coll = db.Collection('domain')
  return coll.find(kwargs, fields)


@argmethod.wrap
async def get_list(*, fields=None, limit: int=None, **kwargs):
  coll = db.Collection('domain')
  return await coll.find(kwargs, fields).to_list(limit)


@argmethod.wrap
async def edit(domain_id: str, **kwargs):
  for domain in builtin.DOMAINS:
    if domain['_id'] == domain_id:
      return None
  coll = db.Collection('domain')
  if 'owner_uid' in kwargs:
    del kwargs['owner_uid']
  if 'name' in kwargs:
    validator.check_name(kwargs['name'])
  # TODO(twd2): check kwargs
  return await coll.find_and_modify(query={'_id': domain_id},
                                    update={'$set': {**kwargs}},
                                    new=True)


async def unset(domain_id, fields):
  # TODO(twd2): check fields
  coll = db.Collection('domain')
  return await coll.find_and_modify(query={'_id': domain_id},
                                    update={'$unset': dict((f, '') for f in set(fields))},
                                    new=True)


@argmethod.wrap
async def set_role(domain_id: str, role: str, perm: int):
  validator.check_role(role)
  for domain in builtin.DOMAINS:
    if domain['_id'] == domain_id:
      return domain
  coll = db.Collection('domain')
  return await coll.find_and_modify(query={'_id': domain_id},
                                    update={'$set': {'roles.{0}'.format(role): perm}},
                                    new=True)


@argmethod.wrap
async def delete_role(domain_id: str, role: str):
  validator.check_role(role)
  for domain in builtin.DOMAINS:
    if domain['_id'] == domain_id:
      return domain
  user_coll = db.Collection('domain.user')
  await user_coll.update({'domain_id': domain_id, 'role': role},
                         {'$unset': {'role': ''}}, multi=True)
  coll = db.Collection('domain')
  return await coll.find_and_modify(query={'_id': domain_id},
                                    update={'$unset': {'roles.{0}'.format(role): ''}},
                                    new=True)


@argmethod.wrap
async def transfer(domain_id: str, old_owner_uid: int, new_owner_uid: int):
  for domain in builtin.DOMAINS:
    if domain['_id'] == domain_id:
      return None
  coll = db.Collection('domain')
  return await coll.find_and_modify(query={'_id': domain_id, 'owner_uid': old_owner_uid},
                                    update={'$set': {'owner_uid': new_owner_uid}},
                                    new=True)


@argmethod.wrap
async def get_user(domain_id: str, uid: int, fields=None):
  coll = db.Collection('domain.user')
  return await coll.find_one({'domain_id': domain_id, 'uid': uid}, fields)


async def set_user(domain_id, uid, **kwargs):
  coll = db.Collection('domain.user')
  return await coll.find_and_modify(query={'domain_id': domain_id, 'uid': uid},
                                    update={'$set': kwargs},
                                    upsert=True,
                                    new=True)


async def unset_user(domain_id, uid, fields):
  coll = db.Collection('domain.user')
  return await coll.find_and_modify(query={'domain_id': domain_id, 'uid': uid},
                                    update={'$unset': dict((f, '') for f in set(fields))},
                                    upsert=True,
                                    new=True)


@argmethod.wrap
async def set_user_role(domain_id: str, uid: int, role: str):
  validator.check_role(role)
  return await set_user(domain_id, uid, role=role)


@argmethod.wrap
async def unset_user_role(domain_id: str, uid: int):
  return await unset_user(domain_id, uid, ['role'])


async def inc_user(domain_id, uid, **kwargs):
  coll = db.Collection('domain.user')
  return await coll.find_and_modify(query={'domain_id': domain_id, 'uid': uid},
                                    update={'$inc': kwargs},
                                    upsert=True,
                                    new=True)


<<<<<<< HEAD
@argmethod.wrap
def get_multi_user(domain_id: str, *, fields=None, **kwargs):
  coll = db.Collection('domain.user')
  return coll.find({'domain_id': domain_id, **kwargs}, fields)
=======
async def update_udocs(domain_id, udocs, fields=None):
  uids = builtins.set(udoc['_id'] for udoc in udocs)
  if uids:
    if fields:
      fields.update({'_id': 0, 'domain_id': 0})
    else:
      fields = {'_id': 0, 'domain_id': 0}
    coll = db.Collection('domain.user')
    uddocs = await (coll.find({'domain_id': domain_id, 'uid': {'$in': list(uids)}},
                              fields)
                    .to_list(None))
    uids = dict((uddoc['uid'], uddoc) for uddoc in uddocs)
    for udoc in udocs:
      if udoc['_id'] in uids:
        udoc.update(uids[udoc['_id']])
  return udocs


def get_multi_users(*, fields=None, **kwargs):
  coll = db.Collection('domain.user')
  return coll.find(kwargs, fields)


async def get_dict_users(uid, *, fields=None):
  result = dict()
  async for doc in get_multi_users(uid=uid, fields=fields):
    result[doc['domain_id']] = doc
  return result
>>>>>>> e709b15b


async def get_dict_user(domain_id, uids, *, fields=None):
  result = dict()
  async for dudoc in get_multi_user(domain_id, uid={'$in': list(set(uids))}, fields=fields):
    result[dudoc['uid']] = dudoc
  return result


@argmethod.wrap
async def ensure_indexes():
  coll = db.Collection('domain')
  await coll.ensure_index('owner_uid')
  user_coll = db.Collection('domain.user')
  await user_coll.ensure_index('uid')
  await user_coll.ensure_index([('domain_id', 1),
                                ('uid', 1)], unique=True)
  await user_coll.ensure_index([('domain_id', 1),
                                ('role', 1)], sparse=True)
  await user_coll.ensure_index([('domain_id', 1),
                                ('rp', -1)])
  await user_coll.ensure_index([('domain_id', 1),
                                ('rank', 1)])


if __name__ == '__main__':
  argmethod.invoke_by_args()<|MERGE_RESOLUTION|>--- conflicted
+++ resolved
@@ -151,41 +151,10 @@
                                     new=True)
 
 
-<<<<<<< HEAD
 @argmethod.wrap
 def get_multi_user(domain_id: str, *, fields=None, **kwargs):
   coll = db.Collection('domain.user')
   return coll.find({'domain_id': domain_id, **kwargs}, fields)
-=======
-async def update_udocs(domain_id, udocs, fields=None):
-  uids = builtins.set(udoc['_id'] for udoc in udocs)
-  if uids:
-    if fields:
-      fields.update({'_id': 0, 'domain_id': 0})
-    else:
-      fields = {'_id': 0, 'domain_id': 0}
-    coll = db.Collection('domain.user')
-    uddocs = await (coll.find({'domain_id': domain_id, 'uid': {'$in': list(uids)}},
-                              fields)
-                    .to_list(None))
-    uids = dict((uddoc['uid'], uddoc) for uddoc in uddocs)
-    for udoc in udocs:
-      if udoc['_id'] in uids:
-        udoc.update(uids[udoc['_id']])
-  return udocs
-
-
-def get_multi_users(*, fields=None, **kwargs):
-  coll = db.Collection('domain.user')
-  return coll.find(kwargs, fields)
-
-
-async def get_dict_users(uid, *, fields=None):
-  result = dict()
-  async for doc in get_multi_users(uid=uid, fields=fields):
-    result[doc['domain_id']] = doc
-  return result
->>>>>>> e709b15b
 
 
 async def get_dict_user(domain_id, uids, *, fields=None):
