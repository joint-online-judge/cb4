import collections
import datetime
import functools
import itertools

from bson import objectid
from pymongo import errors

from vj4 import constant
from vj4 import error
from vj4.model import document
from vj4.util import argmethod
from vj4.util import validator
from vj4.util import rank


journal_key_func = lambda j: j['rid']

<<<<<<< HEAD
Rule = collections.namedtuple('Rule', ['can_show_record_func',
                                       'can_show_scoreboard_func',
                                       'stat_func',
                                       'status_sort',
                                       'rank_func',
                                       'scoreboard_func'])
=======
Rule = collections.namedtuple('Rule', ['show_func', 'stat_func', 'status_sort', 'rank_func'])
>>>>>>> ad7d5137


def _oi_stat(tdoc, journal):
  detail = list(dict((j['pid'], j) for j in journal if j['pid'] in tdoc['pids']).values())
  return {'score': sum(d['score'] for d in detail), 'detail': detail}


def _acm_stat(tdoc, journal):
  naccept = collections.defaultdict(int)
  effective = {}
  for j in journal:
    if j['pid'] in tdoc['pids'] and not (j['pid'] in effective and effective[j['pid']]['accept']):
      effective[j['pid']] = j
      if not j['accept']:
        naccept[j['pid']] += 1

  def time(jdoc):
    real = jdoc['rid'].generation_time.replace(tzinfo=None) - tdoc['begin_at']
    penalty = datetime.timedelta(minutes=20) * naccept[jdoc['pid']]
    return (real + penalty).total_seconds()

  detail = [{**j, 'naccept': naccept[j['pid']], 'time': time(j)} for j in effective.values()]
  return {'accept': sum(int(d['accept']) for d in detail),
          'time': sum(d['time'] for d in detail if d['accept']),
          'detail': detail}


def _assignment_stat(tdoc, journal):
  effective = {}
  for j in journal:
    if j['pid'] in tdoc['pids'] and not (j['pid'] in effective and effective[j['pid']]['accept']):
      effective[j['pid']] = j

  def time(jdoc):
    real = jdoc['rid'].generation_time.replace(tzinfo=None) - tdoc['begin_at']
    return real.total_seconds()

  def penalty_score(jdoc):
    score = jdoc['score']
    exceed_seconds = (jdoc['rid'].generation_time.replace(tzinfo=None) - tdoc['penalty_since']).total_seconds()
    if exceed_seconds < 0:
      return score
    coefficient = 1
    for p_time, p_coefficient in sorted(tdoc['penalty_rules'].items(), key=lambda x: int(x[0])):
      if int(p_time) <= exceed_seconds:
        coefficient = p_coefficient
      else:
        break
    return score * coefficient

  detail = [{**j, 'penalty_score': penalty_score(j), 'time': time(j)} for j in effective.values()]
  return {'score': sum(d['score'] for d in detail),
          'penalty_score': sum(d['penalty_score'] for d in detail),
          'time': sum(d['time'] for d in detail),
          'detail': detail}


def _oi_status(is_export, translate_func, tdoc, ranked_tsdocs, udict, pdict):
  columns = []
  columns.append({'kind': 'rank', 'value': translate_func('Rank')})
  columns.append({'kind': 'user', 'value': translate_func('User')})
  columns.append({'kind': 'total_score', 'value': translate_func('Total Score')})
  for index, pid in enumerate(tdoc['pids']):
    if is_export:
      columns.append({'kind': 'problem_score', 'value': '#{0} {1}'.format(index + 1, pdict[pid]['title'])})
    else:
      columns.append({'kind': 'problem_detail', 'value': '#{0}'.format(index + 1), 'raw': pdict[pid]})
  rows = [columns]
  for rank, tsdoc in ranked_tsdocs:
    if 'detail' in tsdoc:
      tsddict = {item['pid']: item for item in tsdoc['detail']}
    else:
      tsddict = {}
    row = []
    row.append({'type': 'string', 'value': rank})
    row.append({'type': 'user', 'value': udict[tsdoc['uid']]['uname'], 'raw': udict[tsdoc['uid']]})
    row.append({'type': 'string', 'value': tsdoc.get('score', 0)})
    for pid in tdoc['pids']:
      row.append({'type': 'record',
                  'value': tsddict.get(pid, {}).get('score', '-'),
                  'raw': tsddict.get(pid, {}).get('rid', None)})
    rows.append(row)
  return rows


def _acm_status(is_export, translate_func, tdoc, ranked_tsdocs, udict, pdict):
  columns = []
  columns.append({'kind': 'rank', 'value': translate_func('Rank')})
  columns.append({'kind': 'user', 'value': translate_func('User')})
  columns.append({'kind': 'solved_problems', 'value': translate_func('Solved Problems')})
  if is_export: columns.append({'kind': 'total_time', 'value': translate_func('Total Time')})
  for index, pid in enumerate(tdoc['pids']):
    if is_export:
      columns.append({'kind': 'problem_flag', 'value': '#{0} {1}'.format(index + 1, pdict[pid]['title'])})
      columns.append({'kind': 'problem_time', 'value': '#{0} {1}'.format(index + 1, translate_func('Time'))})
    else:
      columns.append({'kind': 'problem_detail', 'value': '#{0}'.format(index + 1), 'raw': pdict[pid]})
  rows = [columns]
  for rank, tsdoc in ranked_tsdocs:
    if 'detail' in tsdoc:
      tsddict = {item['pid']: item for item in tsdoc['detail']}
    else:
      tsddict = {}
    row = []
    row.append({'type': 'string', 'value': rank})
    row.append({'type': 'user', 'value': udict[tsdoc['uid']]['uname'], 'raw': udict[tsdoc['uid']]})
    row.append({'type': 'string', 'value': tsdoc.get('accept', 0)})
    if is_export: row.append({'type': 'string', 'value': tsdoc.get('time', 0.0)})
    for pid in tdoc['pids']:
      if tsddict.get(pid, {}).get('accept', False):
        rdoc = tsddict[pid]['rid']
        col_accepted = translate_func('Accepted')
        col_time = tsddict[pid]['time']
      else:
        rdoc = None
        col_accepted = '-'
        col_time = '-'
      if is_export:
        row.append({'type': 'string', 'value': col_accepted})
        row.append({'type': 'string', 'value': col_time})
      else:
        row.append({'type': 'record', 'value': '{0}\n{1}'.format(col_accepted, col_time), 'raw': rdoc})
    rows.append(row)
  return rows


def _assignment_status(is_export, translate_func, tdoc, ranked_tsdocs, udict, pdict):
  columns = []
  columns.append({'kind': 'rank', 'value': translate_func('Rank')})
  columns.append({'kind': 'user', 'value': translate_func('User')})
  columns.append({'kind': 'total_score', 'value': translate_func('Score')})
  if is_export: columns.append({'kind': 'total_original_score', 'value': translate_func('Original Score')})
  columns.append({'kind': 'total_time', 'value': translate_func('Total Time')})
  for index, pid in enumerate(tdoc['pids']):
    if is_export:
      columns.append({'kind': 'problem_score', 'value': '#{0} {1}'.format(index + 1, pdict[pid]['title'])})
      columns.append({'kind': 'problem_original_score', 'value': '#{0} {1}'.format(index + 1, translate_func('Original Score'))})
      columns.append({'kind': 'problem_time', 'value': '#{0} {1}'.format(index + 1, translate_func('Time'))})
    else:
      columns.append({'kind': 'problem_detail', 'value': '#{0}'.format(index + 1), 'raw': pdict[pid]})
  rows = [columns]
  for rank, tsdoc in ranked_tsdocs:
    if 'detail' in tsdoc:
      tsddict = {item['pid']: item for item in tsdoc['detail']}
    else:
      tsddict = {}
    row = []
    row.append({'type': 'string', 'value': rank})
    row.append({'type': 'user', 'value': udict[tsdoc['uid']]['uname'], 'raw': udict[tsdoc['uid']]})
    row.append({'type': 'string', 'value': tsdoc.get('penalty_score', 0)})
    if is_export: row.append({'type': 'string', 'value': tsdoc.get('score', 0)})
    row.append({'type': 'string', 'value': tsdoc.get('time', 0.0)})
    for pid in tdoc['pids']:
      rdoc = tsddict.get(pid, {}).get('rid', None)
      col_score = tsddict.get(pid, {}).get('penalty_score', '-')
      col_original_score = tsddict.get(pid, {}).get('score', '-')
      col_time = tsddict.get(pid, {}).get('time', '-')
      if is_export:
        row.append({'type': 'string', 'value': col_score})
        row.append({'type': 'string', 'value': col_original_score})
        row.append({'type': 'string', 'value': col_time})
      else:
        row.append({'type': 'record', 'value': '{0} / {1}\n{2}'.format(col_score, col_original_score, col_time), 'raw': rdoc})
    rows.append(row)
  return rows


RULES = {
  constant.contest.RULE_OI: Rule(lambda tdoc, now: now > tdoc['end_at'],
                                 lambda tdoc, now: now > tdoc['end_at'],
                                 _oi_stat,
                                 [('score', -1)],
                                 functools.partial(rank.ranked, equ_func=lambda a, b: a.get('score', 0) == b.get('score', 0)),
                                 _oi_status),
  constant.contest.RULE_ACM: Rule(lambda tdoc, now: now >= tdoc['begin_at'],
                                  lambda tdoc, now: now >= tdoc['begin_at'],
                                  _acm_stat,
                                  [('accept', -1), ('time', 1)],
                                  functools.partial(enumerate, start=1),
                                  _acm_status),
  constant.contest.RULE_ASSIGNMENT: Rule(lambda tdoc, now: now >= tdoc['begin_at'],
                                         lambda tdoc, now: False,   # TODO: show scoreboard according to assignment preference
                                         _assignment_stat,
                                         [('penalty_score', -1), ('time', 1)],
                                         functools.partial(enumerate, start=1),
                                         _assignment_status),
}


@argmethod.wrap
async def add(domain_id: str, doc_type: int,
              title: str, content: str, owner_uid: int, rule: int,
              begin_at: lambda i: datetime.datetime.utcfromtimestamp(int(i)),
              end_at: lambda i: datetime.datetime.utcfromtimestamp(int(i)),
              pids=[], **kwargs):
  validator.check_title(title)
  validator.check_content(content)
  if doc_type == document.TYPE_CONTEST:
    if rule not in constant.contest.CONTEST_RULES:
      raise error.ValidationError('rule')
  elif doc_type == document.TYPE_HOMEWORK:
    if rule not in constant.contest.HOMEWORK_RULES:
      raise error.ValidationError('rule')
  else:
    raise error.InvalidArgumentError('doc_type')
  if begin_at >= end_at:
    raise error.ValidationError('begin_at', 'end_at')
  if doc_type == document.TYPE_HOMEWORK:
    if 'penalty_since' not in kwargs:
      raise error.ValidationError('penalty_since')
    if kwargs['penalty_since'] < begin_at:
      raise error.ValidationError('penalty_since', 'begin_at')
    if kwargs['penalty_since'] > end_at:
      raise error.ValidationError('penalty_since', 'end_at')
  # TODO(twd2): should we check problem existance here?
  return await document.add(domain_id, content, owner_uid, doc_type,
                            title=title, rule=rule,
                            begin_at=begin_at, end_at=end_at, pids=pids, attend=0,
                            **kwargs)


@argmethod.wrap
async def get(domain_id: str, doc_type: int, tid: objectid.ObjectId):
  tdoc = await document.get(domain_id, doc_type, tid)
  if not tdoc:
    raise error.DocumentNotFoundError(domain_id, doc_type, tid)
  return tdoc


async def edit(domain_id: str, doc_type: int, tid: objectid.ObjectId, **kwargs):
  if 'title' in kwargs:
      validator.check_title(kwargs['title'])
  if 'content' in kwargs:
      validator.check_content(kwargs['content'])
  if 'rule' in kwargs:
    if doc_type == document.TYPE_CONTEST:
      if kwargs['rule'] not in constant.contest.CONTEST_RULES:
        raise error.ValidationError('rule')
    elif doc_type == document.TYPE_HOMEWORK:
      if kwargs['rule'] not in constant.contest.HOMEWORK_RULES:
        raise error.ValidationError('rule')
    else:
      raise error.InvalidArgumentError('doc_type')
  if 'begin_at' in kwargs and 'end_at' in kwargs:
    if kwargs['begin_at'] >= kwargs['end_at']:
      raise error.ValidationError('begin_at', 'end_at')
  if 'penalty_since' in kwargs:
    if 'begin_at' in kwargs and kwargs['penalty_since'] < kwargs['begin_at']:
      raise error.ValidationError('penalty_since', 'begin_at')
    if 'end_at' in kwargs and kwargs['penalty_since'] > kwargs['end_at']:
      raise error.ValidationError('penalty_since', 'end_at')
  return await document.set(domain_id, doc_type, tid, **kwargs)


def get_multi(domain_id: str, doc_type: int, fields=None, **kwargs):
  # TODO(twd2): projection.
  return document.get_multi(domain_id=domain_id,
                            doc_type=doc_type,
                            fields=fields,
                            **kwargs) \
                 .sort([('doc_id', -1)])


@argmethod.wrap
async def attend(domain_id: str, doc_type: int, tid: objectid.ObjectId, uid: int):
  # TODO(iceboy): check time.
  try:
    await document.capped_inc_status(domain_id, doc_type, tid,
                                     uid, 'attend', 1, 0, 1)
  except errors.DuplicateKeyError:
    if doc_type == document.TYPE_CONTEST:
      raise error.ContestAlreadyAttendedError(domain_id, tid, uid) from None
    elif doc_type == document.TYPE_HOMEWORK:
      raise error.HomeworkAlreadyAttendedError(domain_id, tid, uid) from None
    else:
      raise error.InvalidArgumentError('doc_type')
  return await document.inc(domain_id, doc_type, tid, 'attend', 1)


@argmethod.wrap
async def get_status(domain_id: str, doc_type: int, tid: objectid.ObjectId, uid: int, fields=None):
  return await document.get_status(domain_id, doc_type, doc_id=tid,
                                   uid=uid, fields=fields)


def get_multi_status(*, fields=None, **kwargs):
  return document.get_multi_status(fields=fields, **kwargs)


async def get_dict_status(domain_id, uid, tids, *, fields=None):
  result = dict()
  async for tsdoc in get_multi_status(domain_id=domain_id,
                                      uid=uid,
                                      doc_id={'$in': list(set(tids))},
                                      fields=fields):
    result[tsdoc['doc_id']] = tsdoc
  return result


@argmethod.wrap
async def get_and_list_status(domain_id: str, doc_type: int, tid: objectid.ObjectId, fields=None):
  # TODO(iceboy): projection, pagination.
  tdoc = await get(domain_id, doc_type, tid)
  tsdocs = await document.get_multi_status(domain_id=domain_id,
                                           doc_type=doc_type,
                                           doc_id=tdoc['doc_id'],
                                           fields=fields) \
                         .sort(RULES[tdoc['rule']].status_sort) \
                         .to_list()
  return tdoc, tsdocs


def _get_status_journal(tsdoc):
  # Sort and uniquify journal of the contest status document, by rid.
  return [list(g)[-1]
             for _, g in itertools.groupby(sorted(tsdoc['journal'], key=journal_key_func), key=journal_key_func)]


@argmethod.wrap
async def update_status(domain_id: str, doc_type: int, tid: objectid.ObjectId, uid: int, rid: objectid.ObjectId,
                        pid: document.convert_doc_id, accept: bool, score: int):
  """This method returns None when the modification has been superseded by a parallel operation."""
  tdoc = await document.get(domain_id, doc_type, tid)
  if pid not in tdoc['pids']:
    return None

  tsdoc = await document.rev_push_status(
    domain_id, doc_type, tdoc['doc_id'], uid,
    'journal', {'rid': rid, 'pid': pid, 'accept': accept, 'score': score})
  if 'attend' not in tsdoc or not tsdoc['attend']:
<<<<<<< HEAD
    if doc_type == document.TYPE_CONTEST:
      raise error.ContestNotAttendedError(domain_id, tid, uid)
    elif doc_type == document.TYPE_HOMEWORK:
      raise error.HomeworkNotAttendedError(domain_id, tid, uid)
    else:
      raise error.InvalidArgumentError('doc_type')
=======
    raise error.ContestNotAttendedError(domain_id, tid, uid)
>>>>>>> ad7d5137

  journal = _get_status_journal(tsdoc)
  stats = RULES[tdoc['rule']].stat_func(tdoc, journal)
  tsdoc = await document.rev_set_status(domain_id, doc_type, tid, uid, tsdoc['rev'],
                                        journal=journal, **stats)
  return tsdoc


@argmethod.wrap
<<<<<<< HEAD
async def recalc_contest_status(domain_id: str, doc_type: int, tid: objectid.ObjectId):
  tdoc = await document.get(domain_id, doc_type, tid)
  async with document.get_multi_status(domain_id=domain_id,
                                       doc_type=doc_type,
                                       doc_id=tdoc['doc_id']) as cursor:
    async for tsdoc in cursor:
=======
async def recalc_status(domain_id: str, tid: objectid.ObjectId):
  tdoc = await document.get(domain_id, document.TYPE_CONTEST, tid)
  async with document.get_multi_status(domain_id=domain_id,
                                       doc_type=document.TYPE_CONTEST,
                                       doc_id=tdoc['doc_id']) as tsdocs:
    async for tsdoc in tsdocs:
>>>>>>> ad7d5137
      if 'attend' not in tsdoc or not tsdoc['attend']:
        continue
      journal = _get_status_journal(tsdoc)
      stats = RULES[tdoc['rule']].stat_func(tdoc, journal)
<<<<<<< HEAD
      await document.rev_set_status(domain_id, doc_type, tid, tsdoc['uid'], tsdoc['rev'],
                                    return_doc=False, journal=journal, **stats)
=======
      await document.rev_set_status(domain_id, document.TYPE_CONTEST, tid, tsdoc['uid'],
                                    tsdoc['rev'], return_doc=False, journal=journal, **stats)
>>>>>>> ad7d5137


if __name__ == '__main__':
  argmethod.invoke_by_args()<|MERGE_RESOLUTION|>--- conflicted
+++ resolved
@@ -16,16 +16,12 @@
 
 journal_key_func = lambda j: j['rid']
 
-<<<<<<< HEAD
 Rule = collections.namedtuple('Rule', ['can_show_record_func',
                                        'can_show_scoreboard_func',
                                        'stat_func',
                                        'status_sort',
                                        'rank_func',
                                        'scoreboard_func'])
-=======
-Rule = collections.namedtuple('Rule', ['show_func', 'stat_func', 'status_sort', 'rank_func'])
->>>>>>> ad7d5137
 
 
 def _oi_stat(tdoc, journal):
@@ -356,16 +352,12 @@
     domain_id, doc_type, tdoc['doc_id'], uid,
     'journal', {'rid': rid, 'pid': pid, 'accept': accept, 'score': score})
   if 'attend' not in tsdoc or not tsdoc['attend']:
-<<<<<<< HEAD
     if doc_type == document.TYPE_CONTEST:
       raise error.ContestNotAttendedError(domain_id, tid, uid)
     elif doc_type == document.TYPE_HOMEWORK:
       raise error.HomeworkNotAttendedError(domain_id, tid, uid)
     else:
       raise error.InvalidArgumentError('doc_type')
-=======
-    raise error.ContestNotAttendedError(domain_id, tid, uid)
->>>>>>> ad7d5137
 
   journal = _get_status_journal(tsdoc)
   stats = RULES[tdoc['rule']].stat_func(tdoc, journal)
@@ -375,32 +367,18 @@
 
 
 @argmethod.wrap
-<<<<<<< HEAD
-async def recalc_contest_status(domain_id: str, doc_type: int, tid: objectid.ObjectId):
+async def recalc_status(domain_id: str, doc_type: int, tid: objectid.ObjectId):
   tdoc = await document.get(domain_id, doc_type, tid)
   async with document.get_multi_status(domain_id=domain_id,
                                        doc_type=doc_type,
-                                       doc_id=tdoc['doc_id']) as cursor:
-    async for tsdoc in cursor:
-=======
-async def recalc_status(domain_id: str, tid: objectid.ObjectId):
-  tdoc = await document.get(domain_id, document.TYPE_CONTEST, tid)
-  async with document.get_multi_status(domain_id=domain_id,
-                                       doc_type=document.TYPE_CONTEST,
                                        doc_id=tdoc['doc_id']) as tsdocs:
     async for tsdoc in tsdocs:
->>>>>>> ad7d5137
       if 'attend' not in tsdoc or not tsdoc['attend']:
         continue
       journal = _get_status_journal(tsdoc)
       stats = RULES[tdoc['rule']].stat_func(tdoc, journal)
-<<<<<<< HEAD
       await document.rev_set_status(domain_id, doc_type, tid, tsdoc['uid'], tsdoc['rev'],
                                     return_doc=False, journal=journal, **stats)
-=======
-      await document.rev_set_status(domain_id, document.TYPE_CONTEST, tid, tsdoc['uid'],
-                                    tsdoc['rev'], return_doc=False, journal=journal, **stats)
->>>>>>> ad7d5137
 
 
 if __name__ == '__main__':
