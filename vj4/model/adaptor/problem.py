import collections
import datetime
import itertools
import random
from bson import objectid
from pymongo import errors

from vj4 import constant
from vj4 import db
from vj4 import error
from vj4.model import builtin
from vj4.model import document
from vj4.model import domain
from vj4.model import fs
from vj4.service import bus
from vj4.util import argmethod
from vj4.util import validator


SETTING_DIFFICULTY_ALGORITHM = 0
SETTING_DIFFICULTY_ADMIN = 1
SETTING_DIFFICULTY_AVERAGE = 2

SETTING_DIFFICULTY_RANGE = collections.OrderedDict([
  (SETTING_DIFFICULTY_ALGORITHM, 'Use algorithm calculated'),
  (SETTING_DIFFICULTY_ADMIN, 'Use admin specificed'),
  (SETTING_DIFFICULTY_AVERAGE, 'Use average of above')
])


@argmethod.wrap
def get_categories():
  return builtin.PROBLEM_CATEGORIES


@argmethod.wrap
async def add(domain_id: str, title: str, content: str, owner_uid: int,
              pid: document.convert_doc_id=None, data: objectid.ObjectId=None,
              category: list=[], hidden: bool=False):
  validator.check_title(title)
  validator.check_content(content)
  pid = await document.add(domain_id, content, owner_uid, document.TYPE_PROBLEM,
                           pid, title=title, data=data, category=category,
                           hidden=hidden, num_submit=0, num_accept=0)
  await domain.inc_user(domain_id, owner_uid, num_problems=1)
  return pid


@argmethod.wrap
async def get(domain_id: str, pid: document.convert_doc_id, uid: int = None):
  pdoc = await document.get(domain_id, document.TYPE_PROBLEM, pid)
  if not pdoc:
    raise error.ProblemNotFoundError(domain_id, pid)
  # TODO(twd2): move out:
  if uid is not None:
    pdoc['psdoc'] = await document.get_status(domain_id, document.TYPE_PROBLEM,
                                              doc_id=pid, uid=uid)
  else:
    pdoc['psdoc'] = None
  return pdoc


@argmethod.wrap
async def edit(domain_id: str, pid: document.convert_doc_id, **kwargs):
  if 'title' in kwargs:
      validator.check_title(kwargs['title'])
  if 'content' in kwargs:
      validator.check_content(kwargs['content'])
  pdoc = await document.set(domain_id, document.TYPE_PROBLEM, pid, **kwargs)
  if not pdoc:
    raise error.DocumentNotFoundError(domain_id, document.TYPE_PROBLEM, pid)
  return pdoc


@argmethod.wrap
async def count(domain_id: str, **kwargs):
  return await document.get_multi(domain_id=domain_id, doc_type=document.TYPE_PROBLEM,
                                  **kwargs).count()


def get_multi(*, fields=None, **kwargs):
  return document.get_multi(doc_type=document.TYPE_PROBLEM, fields=fields, **kwargs)


@argmethod.wrap
async def get_random_id(domain_id: str, **kwargs):
  pdocs = document.get_multi(domain_id=domain_id, doc_type=document.TYPE_PROBLEM, **kwargs)
  pcount = await pdocs.count()
<<<<<<< HEAD
  if not pcount:
    return None
  pdoc = await pdocs.limit(1).skip(random.randint(0, pcount - 1)).to_list()
  if pdoc:
    return pdoc[0]['doc_id']
=======
  if pcount:
    async for pdoc in pdocs.skip(random.randrange(pcount)).limit(1):
      return pdoc['doc_id']
>>>>>>> f8d0e2c0


async def get_dict(domain_id, pids, *, fields=None, **kwargs):
  result = dict()
  async for pdoc in get_multi(domain_id=domain_id,
                              doc_id={'$in': list(set(pids))},
                              fields=fields, **kwargs):
    result[pdoc['doc_id']] = pdoc
  return result


async def get_dict_multi_domain(pdom_and_ids, *, fields=None):
  query = {'$or': []}
  key_func = lambda e: e[0]
  for domain_id, ptuples in itertools.groupby(sorted(set(pdom_and_ids), key=key_func),
                                              key=key_func):
    query['$or'].append({'domain_id': domain_id, 'doc_type': document.TYPE_PROBLEM,
                         'doc_id': {'$in': [e[1] for e in ptuples]}})
  result = dict()
  if not query['$or']:
    return result
  async for pdoc in document.get_multi(**query, fields=fields):
    result[(pdoc['domain_id'], pdoc['doc_id'])] = pdoc
  return result


@argmethod.wrap
async def get_status(domain_id: str, pid: document.convert_doc_id, uid: int, fields=None):
  return await document.get_status(domain_id, document.TYPE_PROBLEM, pid, uid, fields=fields)


@argmethod.wrap
async def inc_status(domain_id: str, pid: document.convert_doc_id, uid: int,
                     key: str, value: int):
  return await document.inc_status(domain_id, document.TYPE_PROBLEM, pid, uid, key, value)


def get_multi_status(*, fields=None, **kwargs):
  return document.get_multi_status(doc_type=document.TYPE_PROBLEM, fields=fields, **kwargs)


async def get_dict_status(domain_id, uid, pids, *, fields=None):
  result = dict()
  async for psdoc in get_multi_status(domain_id=domain_id,
                                      uid=uid,
                                      doc_id={'$in': list(set(pids))},
                                      fields=fields):
    result[psdoc['doc_id']] = psdoc
  return result


@argmethod.wrap
async def set_star(domain_id: str, pid: document.convert_doc_id, uid: int, star: bool):
  return await document.set_status(domain_id, document.TYPE_PROBLEM, pid, uid, star=star)


@argmethod.wrap
async def add_solution(domain_id: str, pid: document.convert_doc_id, uid: int, content: str):
  validator.check_content(content)
  return await document.add(domain_id, content, uid, document.TYPE_PROBLEM_SOLUTION, None,
                            document.TYPE_PROBLEM, pid, vote=0, reply=[])


@argmethod.wrap
async def get_solution(domain_id: str, psid: document.convert_doc_id, pid=None):
  psdoc = await document.get(domain_id, document.TYPE_PROBLEM_SOLUTION, psid)
  if not psdoc or (pid and psdoc['parent_doc_id'] != pid):
    raise error.DocumentNotFoundError(domain_id, document.TYPE_PROBLEM_SOLUTION, psid)
  return psdoc


@argmethod.wrap
async def set_solution(domain_id: str, psid: document.convert_doc_id, content: str):
  validator.check_content(content)
  psdoc = await document.set(domain_id, document.TYPE_PROBLEM_SOLUTION, psid, content=content)
  if not psdoc:
    raise error.DocumentNotFoundError(domain_id, document.TYPE_PROBLEM_SOLUTION, psid)
  return psdoc


def get_multi_solution(domain_id: str, pid: document.convert_doc_id, fields=None):
  return document.get_multi(domain_id=domain_id,
                            doc_type=document.TYPE_PROBLEM_SOLUTION,
                            parent_doc_type=document.TYPE_PROBLEM,
                            parent_doc_id=pid,
                            fields=fields) \
                 .sort([('vote', -1), ('doc_id', -1)])


def get_multi_solution_by_uid(domain_id: str, uid: int, fields=None):
  return document.get_multi(domain_id=domain_id,
                            doc_type=document.TYPE_PROBLEM_SOLUTION,
                            owner_uid=uid,
                            fields=fields)


@argmethod.wrap
async def delete_solution(domain_id: str, psid: document.convert_doc_id):
  # -num_liked
  psdoc = await get_solution(domain_id, psid)
  result = await document.delete(domain_id, document.TYPE_PROBLEM_SOLUTION, psid)
  await domain.inc_user(domain_id, psdoc['owner_uid'], num_liked=-psdoc['vote'])
  return result


@argmethod.wrap
async def get_list_solution(domain_id: str, pid: document.convert_doc_id,
                            fields=None, skip: int = 0, limit: int = 0):
  return await document.get_multi(domain_id=domain_id,
                                  doc_type=document.TYPE_PROBLEM_SOLUTION,
                                  parent_doc_type=document.TYPE_PROBLEM,
                                  parent_doc_id=pid,
                                  fields=fields) \
                       .sort([('vote', -1), ('doc_id', -1)]) \
                       .skip(skip) \
                       .limit(limit) \
                       .to_list()


@argmethod.wrap
async def get_solution_status(domain_id: str, psid: document.convert_doc_id, uid: int):
  return await document.get_status(domain_id, document.TYPE_PROBLEM_SOLUTION, psid, uid)


async def get_dict_solution_status(domain_id, pids, uid, *, fields=None):
  query = {
    'domain_id': domain_id,
    'doc_type': document.TYPE_PROBLEM_SOLUTION,
    'uid': uid,
    'doc_id': {'$in': list(set(pids))},
  }
  result = dict()
  async for pssdoc in document.get_multi_status(**query, fields=fields):
    result[pssdoc['doc_id']] = pssdoc
  return result


@argmethod.wrap
async def vote_solution(domain_id: str, psid: document.convert_doc_id, uid: int, value: int):
  try:
    pssdoc = await document.capped_inc_status(domain_id, document.TYPE_PROBLEM_SOLUTION, psid,
                                              uid, 'vote', value)
  except errors.DuplicateKeyError:
    raise error.AlreadyVotedError(domain_id, psid, uid) from None
  psdoc = await document.inc(domain_id, document.TYPE_PROBLEM_SOLUTION, psid, 'vote', value)
  await domain.inc_user(domain_id, psdoc['owner_uid'], num_liked=value)
  return psdoc, pssdoc


@argmethod.wrap
async def reply_solution(domain_id: str, psid: document.convert_doc_id, uid: int, content: str):
  validator.check_content(content)
  return await document.push(domain_id, document.TYPE_PROBLEM_SOLUTION, psid,
                             'reply', content, uid)


@argmethod.wrap
def get_solution_reply(domain_id: str, psid: document.convert_doc_id, psrid: objectid.ObjectId):
  return document.get_sub(domain_id, document.TYPE_PROBLEM_SOLUTION, psid, 'reply', psrid)


@argmethod.wrap
def edit_solution_reply(domain_id: str, psid: document.convert_doc_id, psrid: objectid.ObjectId,
                        content: str):
  return document.set_sub(domain_id, document.TYPE_PROBLEM_SOLUTION, psid, 'reply', psrid,
                          content=content)


@argmethod.wrap
def delete_solution_reply(domain_id: str, psid: document.convert_doc_id, psrid: objectid.ObjectId):
  return document.delete_sub(domain_id, document.TYPE_PROBLEM_SOLUTION, psid, 'reply', psrid)


async def get_data(domain_id, pid):
  pdoc = await get(domain_id, pid)
  if not pdoc.get('data', None):
    raise error.ProblemDataNotFoundError(domain_id, pid)
  return await fs.get_meta(pdoc['data'])


@argmethod.wrap
async def set_data(domain_id: str, pid: document.convert_doc_id, data: objectid.ObjectId):
  pdoc = await document.set(domain_id, document.TYPE_PROBLEM, pid, data=data)
  if not pdoc:
    raise error.DocumentNotFoundError(domain_id, document.TYPE_PROBLEM, pid)
  await bus.publish('problem_data_change', {'domain_id': domain_id, 'pid': pid})
  return pdoc


@argmethod.wrap
async def set_hidden(domain_id: str, pid: document.convert_doc_id, hidden: bool):
  pdoc = await document.set(domain_id, document.TYPE_PROBLEM, pid, hidden=hidden)
  if not pdoc:
    raise error.DocumentNotFoundError(domain_id, document.TYPE_PROBLEM, pid)
  return pdoc


@argmethod.wrap
async def get_data_list(last: int):
  last_datetime = datetime.datetime.fromtimestamp(last)
  # TODO(twd2): performance improve, more elegant
  coll = db.Collection('document')
  pdocs = coll.find({'doc_type': document.TYPE_PROBLEM})
  pids = []  # with domain_id
  async for pdoc in pdocs:
    if 'data' not in pdoc or not pdoc['data']:
      continue
    date = await fs.get_datetime(pdoc['data'])
    if not date:
      continue
    if last_datetime < date:
      pids.append((pdoc['domain_id'], pdoc['doc_id']))
  return list(set(pids))


@argmethod.wrap
async def inc(domain_id: str, pid: document.convert_doc_id, key: str, value: int):
  return await document.inc(domain_id, document.TYPE_PROBLEM, pid, key, value)


@argmethod.wrap
async def update_status(domain_id: str, pid: document.convert_doc_id, uid: int,
                        rid: objectid.ObjectId, status: int):
  try:
    return await document.set_if_not_status(domain_id, document.TYPE_PROBLEM, pid, uid,
                                            'status', status, constant.record.STATUS_ACCEPTED,
                                            rid=rid)
  except errors.DuplicateKeyError:
    return None


if __name__ == '__main__':
  argmethod.invoke_by_args()<|MERGE_RESOLUTION|>--- conflicted
+++ resolved
@@ -86,17 +86,9 @@
 async def get_random_id(domain_id: str, **kwargs):
   pdocs = document.get_multi(domain_id=domain_id, doc_type=document.TYPE_PROBLEM, **kwargs)
   pcount = await pdocs.count()
-<<<<<<< HEAD
-  if not pcount:
-    return None
-  pdoc = await pdocs.limit(1).skip(random.randint(0, pcount - 1)).to_list()
-  if pdoc:
-    return pdoc[0]['doc_id']
-=======
   if pcount:
     async for pdoc in pdocs.skip(random.randrange(pcount)).limit(1):
       return pdoc['doc_id']
->>>>>>> f8d0e2c0
 
 
 async def get_dict(domain_id, pids, *, fields=None, **kwargs):
