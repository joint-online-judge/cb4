import datetime
import itertools

from bson import objectid
from pymongo import errors

from vj4 import constant
from vj4 import db
from vj4 import error
from vj4.model import document
from vj4.model import fs
from vj4.util import argmethod
from vj4.util import validator


@argmethod.wrap
async def add(domain_id: str, title: str, content: str, owner_uid: int,
              pid: document.convert_doc_id = None, data: objectid.ObjectId = None):
  validator.check_title(title)
  validator.check_content(content)
  return await document.add(domain_id, content, owner_uid,
                            document.TYPE_PROBLEM, pid, title=title, data=data,
                            num_submit=0, num_accept=0)


@argmethod.wrap
async def get(domain_id: str, pid: document.convert_doc_id, uid: int = None):
  pdoc = await document.get(domain_id, document.TYPE_PROBLEM, pid)
  if not pdoc:
    raise error.ProblemNotFoundError(domain_id, pid)
  # TODO(twd2): move out:
  if uid is not None:
    pdoc['psdoc'] = await document.get_status(domain_id, document.TYPE_PROBLEM,
                                              doc_id=pid, uid=uid)
  else:
    pdoc['psdoc'] = None
  return pdoc


@argmethod.wrap
async def edit(domain_id: str, pid: document.convert_doc_id, **kwargs):
  if 'title' in kwargs:
      validator.check_title(kwargs['title'])
  if 'content' in kwargs:
      validator.check_content(kwargs['content'])
  pdoc = await document.set(domain_id, document.TYPE_PROBLEM, pid, **kwargs)
  if not pdoc:
    raise error.DocumentNotFoundError(domain_id, document.TYPE_PROBLEM, pid)
  return pdoc


@argmethod.wrap
async def count(domain_id: str):
  return await document.get_multi(domain_id=domain_id, doc_type=document.TYPE_PROBLEM).count()


def get_multi(*, fields=None, **kwargs):
  return document.get_multi(doc_type=document.TYPE_PROBLEM, fields=fields, **kwargs)


async def get_dict(pdom_and_ids, *, fields=None):
  pquery = {'$or': [{'domain_id': e[0], 'doc_id': e[1]} for e in set(pdom_and_ids)]}
  result = dict()
  async for pdoc in get_multi(**pquery, fields=fields).hint([('domain_id', 1),
                                                             ('doc_type', 1),
                                                             ('doc_id', 1)]):
    result[(pdoc['domain_id'], pdoc['doc_id'])] = pdoc
  return result


@argmethod.wrap
async def get_list(domain_id: str, fields=None, skip: int=0, limit: int=0, **kwargs):
  # TODO(iceboy): projection.
  pdocs = await document.get_multi(domain_id=domain_id,
                                   doc_type=document.TYPE_PROBLEM,
                                   fields=fields,
                                   **kwargs) \
                        .sort([('doc_id', 1)]) \
                        .skip(skip) \
                        .limit(limit) \
                        .to_list(None)
  return pdocs


@argmethod.wrap
async def get_status(domain_id: str, pid: document.convert_doc_id, uid: int, fields=None):
  return await document.get_status(domain_id, document.TYPE_PROBLEM, pid, uid, fields=fields)


def get_multi_status(*, fields=None, **kwargs):
  return document.get_multi_status(doc_type=document.TYPE_PROBLEM, fields=fields, **kwargs)


async def get_dict_status(domain_id, uid, pids, *, fields=None):
  result = dict()
  async for psdoc in get_multi_status(domain_id=domain_id,
                                      uid=uid,
                                      doc_id={'$in': list(set(pids))},
                                      fields=fields):
    result[psdoc['doc_id']] = psdoc
  return result


@argmethod.wrap
async def set_star(domain_id: str, pid: document.convert_doc_id, uid: int, star: bool):
  return await document.set_status(domain_id, document.TYPE_PROBLEM, pid, uid, star=star)


@argmethod.wrap
async def add_solution(domain_id: str, pid: document.convert_doc_id, uid: int, content: str):
  validator.check_content(content)
  return await document.add(domain_id, content, uid, document.TYPE_PROBLEM_SOLUTION, None,
                            document.TYPE_PROBLEM, pid, vote=0, reply=[])


@argmethod.wrap
async def get_solution(domain_id: str, psid: document.convert_doc_id, pid=None):
  psdoc = await document.get(domain_id, document.TYPE_PROBLEM_SOLUTION, psid)
  if not psdoc or (pid and psdoc['parent_doc_id'] != pid):
    raise error.DocumentNotFoundError(domain_id, document.TYPE_PROBLEM_SOLUTION, psid)
  return psdoc


@argmethod.wrap
async def set_solution(domain_id: str, psid: document.convert_doc_id, content: str):
  validator.check_content(content)
  psdoc = await document.set(domain_id, document.TYPE_PROBLEM_SOLUTION, psid, content=content)
  if not psdoc:
    raise error.DocumentNotFoundError(domain_id, document.TYPE_PROBLEM_SOLUTION, psid)
  return psdoc


@argmethod.wrap
async def get_list_solution(domain_id: str, pid: document.convert_doc_id,
                            fields=None, skip: int = 0, limit: int = 0):
  return await document.get_multi(domain_id=domain_id,
                                  doc_type=document.TYPE_PROBLEM_SOLUTION,
                                  parent_doc_type=document.TYPE_PROBLEM,
                                  parent_doc_id=pid,
                                  fields=fields) \
                       .sort([('vote', -1), ('doc_id', -1)]) \
                       .skip(skip) \
                       .limit(limit) \
                       .to_list(None)


@argmethod.wrap
async def get_solution_status(domain_id: str, psid: document.convert_doc_id, uid: int):
  return await document.get_status(domain_id, document.TYPE_PROBLEM_SOLUTION, psid, uid)


<<<<<<< HEAD
async def attach_pssdocs(docs, domain_field_name, psid_field_name, uid):
  """DEPRECATED: use get_multi_status() instead.

  Attach pssdoc to docs by domain_id and psid in the specified field.
  """
  # TODO(twd2): projection.
  key_func = lambda doc: doc[domain_field_name]
  psids_by_domain = {}
  for domain_id, domain_docs in itertools.groupby(sorted(docs, key=key_func), key_func):
    psids = set(doc[psid_field_name] for doc in domain_docs)
    pssdocs = await document.get_multi_status(domain_id=domain_id,
                                              doc_type=document.TYPE_PROBLEM_SOLUTION,
                                              doc_id={'$in': list(psids)}, uid=uid).to_list(None)
    psids_by_domain[domain_id] = dict((pssdoc['doc_id'], pssdoc) for pssdoc in pssdocs)
  for doc in docs:
    doc['pssdoc'] = psids_by_domain[doc[domain_field_name]].get(doc[psid_field_name])
  return docs
=======
async def get_dict_solution_status(dom_and_ids, uid, *, fields=None):
  query = {
    'doc_type': document.TYPE_PROBLEM_SOLUTION,
    'uid': uid,
    '$or': [{'domain_id': e[0], 'doc_id': e[1]} for e in set(dom_and_ids)],
  }
  result = dict()
  async for pssdoc in document.get_multi_status(**query, fields=fields):
    result[(pssdoc['domain_id'], pssdoc['doc_id'])] = pssdoc
  return result
>>>>>>> 055e4046


@argmethod.wrap
async def vote_solution(domain_id: str, psid: document.convert_doc_id, uid: int, value: int):
  try:
    pssdoc = await document.capped_inc_status(domain_id, document.TYPE_PROBLEM_SOLUTION, psid,
                                              uid, 'vote', value)
  except errors.DuplicateKeyError:
    raise error.AlreadyVotedError(domain_id, psid, uid) from None
  psdoc = await document.inc(domain_id, document.TYPE_PROBLEM_SOLUTION, psid, 'vote', value)
  return psdoc, pssdoc


@argmethod.wrap
async def reply_solution(domain_id: str, psid: document.convert_doc_id, uid: int, content: str):
  validator.check_content(content)
  return await document.push(domain_id, document.TYPE_PROBLEM_SOLUTION, psid,
                             'reply', content, uid)


async def get_data(domain_id, pid):
  pdoc = await get(domain_id, pid)
  if not pdoc.get('data', None):
    raise error.ProblemDataNotFoundError(domain_id, pid)
  return await fs.get(pdoc['data'])


@argmethod.wrap
async def get_data_md5(domain_id: str, pid: document.convert_doc_id):
  pdoc = await get(domain_id, pid)
  if not pdoc['data']:
    raise error.ProblemDataNotFoundError(domain_id, pid)
  return await fs.get_md5(pdoc['data'])


@argmethod.wrap
async def set_data(domain_id: str, pid: document.convert_doc_id, data: objectid.ObjectId):
  pdoc = await document.set(domain_id, document.TYPE_PROBLEM, pid, data=data)
  if not pdoc:
    raise error.DocumentNotFoundError(domain_id, document.TYPE_PROBLEM, pid)
  return pdoc


@argmethod.wrap
async def get_data_list(last: int):
  last_datetime = datetime.datetime.fromtimestamp(last)
  # TODO(twd2): performance improve, more elegant
  coll = db.Collection('document')
  cursor = coll.find({'doc_type': document.TYPE_PROBLEM})
  pids = []  # with domain_id
  async for pdoc in cursor:
    if 'data' not in pdoc or not pdoc['data']:
      continue
    date = await fs.get_datetime(pdoc['data'])
    if not date:
      continue
    if last_datetime < date:
      pids.append((pdoc['domain_id'], pdoc['doc_id']))

  return list(set(pids))


@argmethod.wrap
async def inc(domain_id: str, pid: document.convert_doc_id, key: str, value: int):
  return await document.inc(domain_id, document.TYPE_PROBLEM, pid, key, value)


@argmethod.wrap
async def update_status(domain_id: str, pid: document.convert_doc_id, uid: int,
                        rid: objectid.ObjectId, status: int):
  try:
    return await document.set_if_not_status(domain_id, document.TYPE_PROBLEM, pid, uid,
                                            'status', status, constant.record.STATUS_ACCEPTED,
                                            rid=rid)
  except errors.DuplicateKeyError:
    return None


if __name__ == '__main__':
  argmethod.invoke_by_args()<|MERGE_RESOLUTION|>--- conflicted
+++ resolved
@@ -149,25 +149,6 @@
   return await document.get_status(domain_id, document.TYPE_PROBLEM_SOLUTION, psid, uid)
 
 
-<<<<<<< HEAD
-async def attach_pssdocs(docs, domain_field_name, psid_field_name, uid):
-  """DEPRECATED: use get_multi_status() instead.
-
-  Attach pssdoc to docs by domain_id and psid in the specified field.
-  """
-  # TODO(twd2): projection.
-  key_func = lambda doc: doc[domain_field_name]
-  psids_by_domain = {}
-  for domain_id, domain_docs in itertools.groupby(sorted(docs, key=key_func), key_func):
-    psids = set(doc[psid_field_name] for doc in domain_docs)
-    pssdocs = await document.get_multi_status(domain_id=domain_id,
-                                              doc_type=document.TYPE_PROBLEM_SOLUTION,
-                                              doc_id={'$in': list(psids)}, uid=uid).to_list(None)
-    psids_by_domain[domain_id] = dict((pssdoc['doc_id'], pssdoc) for pssdoc in pssdocs)
-  for doc in docs:
-    doc['pssdoc'] = psids_by_domain[doc[domain_field_name]].get(doc[psid_field_name])
-  return docs
-=======
 async def get_dict_solution_status(dom_and_ids, uid, *, fields=None):
   query = {
     'doc_type': document.TYPE_PROBLEM_SOLUTION,
@@ -178,7 +159,6 @@
   async for pssdoc in document.get_multi_status(**query, fields=fields):
     result[(pssdoc['domain_id'], pssdoc['doc_id'])] = pssdoc
   return result
->>>>>>> 055e4046
 
 
 @argmethod.wrap
