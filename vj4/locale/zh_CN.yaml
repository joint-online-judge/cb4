#简体中文
---
(None): (无)
API: API
about: 关于
About: 关于
About Vijos: 关于 Vijos
Accepted: 已通过
Accepted Ratio: 通过率
Active Sessions: 活动会话
Arguments: 参数
Attend Contest: 参加比赛
Attended: 已参加
Login to Attend Contest: 登录后参加比赛
No Permission to Attend Contest: 您没有权限参加比赛
Begin Date: 开始日期
Begin Time: 开始时间
Belongs to: 属于
Bio: 个人简介
Bio Visibility: 个人简介可见性
Blog: 博客
Boom!: 炸了！
Browser: 浏览器
? By signing up a Vijos universal account, you can submit code and join discussions in all online
  judging services provided by us.
: 注册一个 Vijos 通用账户，您就可以在我们提供的所有在线评测服务上提交代码、参与讨论。
CLOSE: 关闭
Cancel: 取消
Ok: 确定
Category: 分类
Change Email: 修改电子邮件
Change Password: 修改密码
Code: 代码
Comments: 评论
Contact Us: 联系我们
Content: 内容
Contest Status: 比赛状态
Create: 创建
Create Contest: 创建比赛
Create Discussion: 创建讨论
Create Discussion in {0}: 在 {0} 下创建讨论
Create Problem: 创建题目
Create a contest: 创建一个比赛
Create a Discussion: 创建一个讨论
Login to Create a Discussion: 登录后创建讨论
No Permission to Create a Discussion: 您没有权限创建讨论
Create a problem: 创建一个题目
Current Email: 当前电子邮件
Current Location: 当前位置
Current Password: 当前密码
Default Code Language: 默认代码语言
Default Code Template: 默认代码模板
If left blank, the built-in template of the corresponding language will be used.: 若留空，则将使用对应语言的内置代码模板。
Development: 开发
Difficulty: 难度
Disabled: 关闭
Discussion Nodes: 讨论节点
Discussions: 讨论
Don't have an account?: 还没有账户？
Pretest Data: 自测数据
Problem Data: 题目数据
Download: 下载
Duration (hours): 持续时间 (小时)
Edit: 编辑
Edit Problem: 编辑题目
Email: 电子邮件
Email Visibility: Email 可见性
Enabled: 开启
Footer: 页脚
Forgot password or username?: 忘记密码或者用户名？
Gender: 性别
Gender Visibility: 性别可见性
Gravatar Email: Gravatar Email 地址
'Hello! You can click following link to sign up your Vijos account:': 您好！您可以点击以下链接来注册您的 Vijos 账户：
'Hello, {0}! You can click following link to reset the password of your Vijos account:': 您好，{0}！您可以点击以下链接来重置您
  Vijos 账户的密码：
'Hello, {0}! You can click following link to active your new email of your Vijos account:': 您好，{0}！您可以点击以下链接来激活您
  Vijos 账户的新电子邮件地址：
Confirmation mail has been sent to your new email.: 确认邮件已经发送到您的新电子邮箱。
Help: 帮助
Hide all tags: 隐藏所有标签
Hide categorical tags: 隐藏分类标签
If enabled, source code will be emailed to you after the submission is accepted.: 如果启用，在您通过题目后，源代码会以
  Email 的形式发送给您。
In following training plans: 在下列训练计划中
Information: 信息
It works!: 它成了！
Judged At: 评测时间
Judging Queue: 评测队列
Language: 语言
Last Update At: 最后活动时间
Location: 位置
Login: 登录
Logout: 登出
Logout All Sessions: 注销所有会话
Logout This Session: 注销该会话
Lost Password: 忘记密码
Memory: 内存
Memory Cost: 内存占用
Messages: 站内消息
My Profile: 我的资料
New Email: 新电子邮件
New Password: 新密码
Not available: 不可用
Oh, there is no task in the queue!: 喔，队列中目前没有任务。
Oh, there is no task that matches the filter!: 喔，目前没有符合过滤条件的任务。
Oops!: Oops!
Open Scratchpad: 进入在线编程模式
Open Source: 开源
Operating System: 操作系统
Password: 密码
Password reset mail has been sent to your email.: 密码重置邮件已发送到您的电子邮箱。
Peak Memory: 峰值内存
Pretest?: 自测?
Privacy: 隐私
Problem: 题目
Problem Set: 题库
Problem Settings: 题目设置
Problem Solution: 题解列表
Problem Solution List: 题解列表
Problem Tags Visibility: 题目标签可见性
Problems: 题目
Problems Sets: 题库
Public: 公开
Published at: 发表于
QQ Group: QQ 群
QQ Visibility: QQ 可见性
WeChat: 微信
WeChat Visibility: 微信可见性
Quit Scratchpad: 退出在线编程模式
Recent Activities: 最近活动
Registered at: 注册于
Related: 相关
Related Discussions: 相关讨论
Remember me: 记住我
Repeat Password: 重复密码
Reply: 回复
Reset Password: 重置密码
Rule: 规则
SIGN IN: 登录
Save All Changes: 保存所有修改
Saved session: 已保存的会话
Score: 分数
Secret: 保密
Secret (visible to admins): 保密（对管理员可见）
Security: 安全
Select a node to create discussion.: 选择一个节点来发表讨论。
Send: 发送
Send Code after acceptance: 通过题目后发送源代码
Send Password Reset Email: 发送密码重置邮件
Send Verification Email: 发送验证邮件
Service Status: 服务状态
Settings: 设置
Show all tags: 显示所有标签
Sign In: 登录
Sign Up: 注册
Sign Up Now: 现在注册
Sign up mail has been sent to your email.: 注册邮件已经发送到您的电子邮箱。
Solutions: 题解
'Solved {0} problems, RP: {1} (No. {2})': '解决了 {0} 道题目，RP: {1} (No. {2})'
Sorry: 对不起
Sorry, there is no problem in the problem set: 题库中没有题目
Solutions Liked: 题解被赞
Statistics: 统计
Status: 状态
Star: 收藏
Unstar: 取消收藏
Star Topic: 收藏讨论
Unstar Topic: 取消收藏
Use Your Privilege to View Status: 使用您的特权来查看状态
Status is hidden: 状态已隐藏
Submission Statistics: 递交统计
Submission: 递交
Submissions: 递交
Submit: 递交
'# Submissions': '递交数'
'# My Submissions': '我的递交数'
Login to Submit: 登录后递交
No Permission to Submit: 您没有权限递交
Submit At: 递交时间
Submit By: 递交者
Submit Time: 递交时间
Support: 支持
Technical Information: 技术信息
Temporary session: 临时会话
This email was sent by {0} automatically, and please do not reply directly.: 这封邮件由 {0} 自动发送，请勿直接回复。
This is the current session: 这是当前的会话
Time Cost: 耗时
Title: 标题
Total Time: 总耗时
Type: 类型
UI Language: 用户界面语言
Timezone: 时区
Unknown: 未知
Update: 更新
Uploaded By: 上传者
Upload Problem: 上传题目
User: 用户
Username: 用户名
Using your Vijos universal account: 使用您的 Vijos 通用账户
View Problem: 查看题目
View or create discussion: 查看与发表讨论
View or submit solution: 查看与发表题解
Visible to registered users: 对注册用户可见
Vote: 投票
'We use <a href="https://en.gravatar.com/" target="_blank">Gravatar</a> to present your avatar icon.': '我们使用 <a href="https://cn.gravatar.com/" target="_blank">Gravatar</a> 服务来呈现您的头像。'
Whether to show tags in the problem list.: 是否在题目列表中显示题目的标签。
Write Your Comment: 发表您的评论
Write Your Solution: 发表您的题解
author: 作者
content: 内容
current domain: 当前域
currently offline: 目前离线
discussion_create: 创建讨论
discussion_main: 讨论
discussion_node: 讨论
error: 错误
home_account: 账户设置
home_preference: 偏好设置
home_messages: 站内消息
home_security: 安全设置
home_domain: 我的域
judge_playground: 评测游乐场
last active at: 最后活动于
last login at: 最后登录于
no discussion yet...: 目前没有讨论…
pager_first: « 第一页
pager_last: 末页 »
pager_next: 下一页 ›
pager_previous: ‹ 前一页
problem_create: 创建题目
problem_edit: 编辑题目
problem_main: 题库
problem_solution: 题解
problem_submit: 递交代码
problem_settings: 题目设置
problem_statistics: 题目统计
record_detail: 记录详情
record_main: 评测队列
reply: 回复
setting_usage: 使用偏好
setting_info: 个人信息
setting_display: 显示偏好
setting_privacy: 隐私
setting_customize: 个性化
title: 标题
training_main: 训练
training_edit: 编辑训练
training_create: 创建训练
user_detail: 用户
user_login: 登录
user_logout: 登出
user_lostpass: 忘记密码
user_register: 注册
'{0} comments': '{0} 条评论'
'{0} solutions': '{0} 条题解'
'{0} views': '{0} 次查看'
New: 创建
Pretest: 自测
Add: 添加
Remove: 移除
Add new data: 添加新数据
Remove this data: 移除这组数据
Sample Input: 输入数据
Sample Output: 输出数据
Records: 评测记录
Refresh Records: 刷新评测记录
Refresh: 刷新
Report: 举报
Run Pretest: 运行自测
Pretest Your Code: 使用自定义数据测试
Submit Solution: 递交评测
Submit Your Code: 递交代码进行正式评测
Toggle Pretest Panel: 切换自测面板
Toggle Records Panel: 切换评测记录面板
Recent {0} Records: 最近 {0} 条记录
You have not submitted any solutions for this problem: 您在该题下没有递交过任何解答
Submit to Judge: 递交以评测
Code language: 代码语言
'Yes': 是
'No': 否
Comment: 评论
Share: 分享
Delete: 删除
Highlight: 高亮讨论
Begin at: 开始于
End at: 结束于
Action: 动作
Rejudge: 重测
Oops, there are no results.: 呀，没有结果。
My Domains: 我的域
What is domain?: 什么是域?
View: 查看
Manage: 管理
home_domain_create: 创建域
Create Domain: 创建域
Properties: 属性
Access Control: 访问控制
domain_main: 首页
domain_manage: 管理域
domain_manage_discussion: 讨论节点
domain_manage_edit: 编辑域信息
domain_manage_role: 管理角色
domain_manage_user: 管理用户
domain_manage_permission: 管理权限
Update Permission: 更新权限
Roles: 角色
Your role: 您的角色
Your permission: 您的权限
Edit Domain: 编辑域
You don't own any domain and don't have privilege to create domain.: 您不拥有任何域也没有创建域的特权。
An error has occurred.: 发生了一个错误。
Path {0} not found.: 路径 {0} 不存在。
Field {0} or {1} validation failed.: 字段 {0} 或 {1} 验证失败。
Field {0} validation failed.: 字段 {0} 验证失败。
Unknown field {0}.: 未知字段 {0}。
Passwords don't match.: 验证密码不匹配。
User {0} already exists.: 用户 {0} 已存在。
Invalid password for user {0}.: 用户 {0} 的密码错误。
Document {2} not found.: 文档 {2} 不存在。
Data of Problem {0} not found.: 题目 {0} 的数据缺失。
You're not logged in.: 您没有登录。
You don't have the required privilege.: 您没有相应的特权。
You don't have the required permission ({0}) in this domain.: 您在该域中无相应权限 ({0})。
You've already voted.: 您已经投过票。
User {0} not found.: 用户 {0} 不存在。
Current password doesn't match.: 当前密码输入错误。
Discussion category {1} already exists.: 讨论分类 {1} 已经存在。
Discussion category {1} not found.: 讨论分类 {1} 不存在。
Discussion node {1} already exists.: 讨论节点 {1} 已经存在。
Discussion node {1} not found.: 讨论节点 {1} 不存在。
Discussion {1} not found.: 讨论 {1} 不存在。
Message {0} not found.: 消息 {0} 不存在。
Domain {0} not found.: 域 {0} 不存在。
Domain {0} already exists.: 域 {0} 已经存在。
You've already attended this contest.: 您已经参加本次比赛。
You haven't attended this contest yet.: 您还没有参加本次比赛。
Problem {1} not found.: 题目 {1} 不存在。
Training requirement is not satisfied.: 不满足训练条件。
Record {0} not found.: 记录 {0} 不存在。
'{0} limit exceeded (limit: {2} operations in {1} seconds).': '{0} 超过频率限制。限制：{1} 秒内最多 {2} 次操作。'
Domain ID cannot be changed once the domain is created.: 在创建后不能更改 ID。
'A domain ID cannot be changed after creation. It is supposed to be:': '创建后将无法更改 ID。ID 必须满足以下条件：'
Unique: 唯一
Not wrapped with space: 两侧不含空格
Not started with a number: 不以数字开头
Only A-Z, a-z, 0-9 and _ are accepted: 只接受 A-Z, a-z, 0-9 和 _
Username / UID: 用户名或 UID
Last Submit At: 最后递交于
Start at: 开始于
Duration: 持续时间
hour(s): 小时
Not Attended: 未参加
Live...: 正在进行…
Ready (☆▽☆): 马上开始 (☆▽☆)
View Details: 查看详情
All Contests: 所有比赛
Edit Contest: 编辑比赛
Contest scoreboard is not visible.: 目前无法查看比赛成绩表。
No Submissions: 没有递交
Do not discuss solutions otherwise you will be regarded as cheating and then lose qualifications.: 请勿讨论解法，否则以作弊论处并且将失去参赛资格。
Please attend contest to see the problems.: 请参加比赛来查看题目。
This contest is not live.: 比赛没有开始。
Host: 主持人
Rank: 排名
Solve: 解决
Time: 时间
required: 必填
Name: 名称
Will be used as the domain icon.: 将被用作域图标。
My Role: 我的角色
What's domain?: 什么是域？
Visit: 查看
owner: 所有者
delete: 删除
User ID: 用户 ID
'{0}: Users': '{0}: 用户'
'{0}: Roles': '{0}: 角色'
'{0}: Permissions': '{0}: 权限'
Role: 角色
Select a role: 选择一个角色
Add User: 添加用户
Add User to Domain: 添加用户到域
Remove Selected User from Domain: 将所选用户移出域
Set Roles for Selected User: 设置所选用户的角色
Create Role: 创建角色
Role name can only contains numbers, letters and underscores.: 角色名称只能包含数字、字母和下划线。
'Built-in: Valid for visitors': '内置: 对未登录的游客有效'
'Built-in: Valid for registered users who are not members of the domain': '内置: 对域外注册用户有效'
User-defined role: 用户定义的角色
Users: 用户
Delete Selected Roles: 删除所选角色
Owner: 所有者
Permission: 权限
Permissions: 权限

View this domain: 查看此域
Edit permissions of a role: 修改角色权限
Show MOD badge: 展示 MOD 徽章
Edit description of this domain: 修改此域描述
Create problems: 创建题目
Edit problems: 修改题目
Edit own problems: 修改自己的题目
View problems: 查看题目
Submit problem: 递交题目
Read data of problem: 读取题目数据
Read data of own problems: 读取自己题目的数据
Read record codes: 读取记录的代码
Rejudge problems: 重测题目
Rejudge records: 重测记录
View problem solutions: 查看题解
Create problem solutions: 创建题解
Vote problem solutions: 为题解投票
Edit problem solutions: 修改题解
Edit own problem solutions: 修改自己的题解
Delete problem solutions: 删除题解
Delete own problem solutions: 删除自己的题解
Reply problem solutions: 回复题解
Edit problem solution replies: 修改题解的回复
Edit own problem solution replies: 修改题解中自己的回复
Delete problem solution replies: 删除题解的回复
Delete own problem solution replies: 删除题解中自己的回复
View discussions: 查看讨论
Create discussions: 创建讨论
Highlight discussions: 高亮讨论
Edit discussions: 修改讨论
Edit own discussions: 修改自己的讨论
Delete discussions: 删除讨论
Delete own discussions: 删除自己的讨论
Reply discussions: 回复讨论
Edit discussion replies: 修改讨论的回复
Edit own discussion replies: 修改讨论中自己的回复
Edit discussion replies of own discussion: 修改自己讨论中的回复
Delete discussion replies: 删除讨论回复
Delete own discussion replies: 删除讨论中自己的回复
Delete discussion replies of own discussion: 删除自己讨论中的回复
View contests: 查看比赛
View contest scoreboard: 查看比赛成绩表
View hidden contest submission status and scoreboard: 查看隐藏的比赛递交状态和成绩表
Create contests: 创建比赛
Attend contests: 参加比赛
View training plans: 查看训练计划
Have ALL PERMISSIONS in this domain: 在此域中拥有全部权限
Select User: 选择用户
Submitted: 已递交
timeago_locale: zh_CN
Live: 正在进行
Ready: 即将开始
Done: 已结束
About Markdown: 关于 Markdown
Inline codes: 行内代码
Code blocks: 代码区块
Inline formulas: 行内公式
Formula blocks: 公式区块
Links: 链接
Text: 文本
Images: 图片
Description: 说明
Learn More: 了解更多
CommonMark Syntax: CommonMark 语法
LaTeX Expressions: LaTeX 表达式
Hidden: 隐藏
We will check code similarity after this contest.: 我们会在赛后检查代码相似度。
Dataset: 测试数据
'Current dataset: {0}': '当前测试数据: {0}'
Upload: 上传
No dataset at present.: 暂无测试数据。
All: 全部
All {0} Contests: 所有 {0} 比赛
Show: 显示
There are no contests...: 没有比赛…
View Contest: 查看比赛
Cancel Score: 取消成绩
score canceled: 成绩取消
You have permissions to create problems for this domain.: 您有权限为此域创建题目。
Sort by: 排序
'↓ # Enrollees': '↓ 参与人数'
'↓ # Likes': '↓ 赞数'
'↓ # Stars': '↓ 收藏数'
'↓ # Comments': '↓ 评论数'
'↓ Create Time': '↓ 创建时间'
'↓ Update Time': '↓ 更新时间'
Enrolled: 已参加
Create Training Plan: 创建训练计划
New Training Plan: 新训练计划
View Owned Training Plans: 查看自己的训练计划
You can create your own training plans and share with others.: 您可以创建您自己的训练计划并且与他人分享。
Set Role: 设置角色
Set Roles for selected users: 为所选用户设置角色
Please select at least one user to perform this operation.: 请选择至少一个用户来进行操作。
Confirm removing the selected users from this domain?: 您确定将所选用户从此域中移除吗？
Their account will not be deleted and they will be with the default role when visiting this domain.: 他们的账号不会被删除，并且之后将以 default 角色访问此域。
Selected users have been removed from the domain.: 所选用户已从此域中移除。
Role has been updated to {0} for selected users.: 所选用户角色已更新为 {0}。
Role has been updated to {0}.: 角色已更新为 {0}。
Confirm deleting the selected roles?: 您确定删除所选角色吗？
Users with those roles will be removed from the domain.: 拥有这些角色的用户将从此域中移除。
Selected roles have been deleted.: 所选角色已删除。
Please select at least one role to perform this operation.: 请选择至少一个角色来进行操作。
Domain {0} is bulit-in and cannot be modified.: 域 {0} 为内置，不可修改。
perm_general: 一般
perm_problem: 题库
perm_record: 记录
perm_problem_solution: 题解
perm_discussion: 讨论
perm_contest: 比赛
perm_homework: 作业
perm_training: 训练
discussion_edit: 编辑讨论
At least 4 characters: 至少 4 个字符
Contact: 联系
'{0} sections': '{0} 小节'
'{0} problems': '{0} 道题'
All Training Plans: 所有训练计划
Section: 章节
Complete: 完成
Progress: 进度
In Progress: 进行中
Open: 开放
Invalid: 无效
expand: 展开
collapse: 收缩
'Note: Problem title may not be hidden.': 注意：题目标题可能不会被隐藏。
Partic.: 参赛人数
Create training plans: 创建训练计划
Edit training plans: 修改训练计划
Edit own training plans: 修改自己的训练计划
Click here to chat with me: 点击这里与我聊天
Terms of Service: 服务条款
Copyright Complaint: 版权申诉
wiki_help: 帮助
Discussion: 讨论
Manager: 管理
Ops: 运维
Feedback: 反馈
'Discussion: Terms Of Service': 讨论区服务条款
no_translation_warn: ''
Domain: 域
Compilers' Version and Parameters: 编译器版本及参数
Limitations: 限制
IO: 输入输出
Judge Status: 评测状态
Compile Error: 编译错误
Training: 训练
Contest: 比赛
RP Algorithm: RP 算法
Difficulty Algorithm: 难度算法
Dataset Format: 测试数据集格式
Forgot Password and/or Username: 忘记密码和/或用户名
Reset Password or Find Username: 重置密码或找回用户名
'{0} discussions': '{0} 条讨论'
In following contests: 在下列比赛中
View Owned Problems: 查看自己的题目
Completed: 已完成
Enrollees: 参加人数
Monthly Popular: 月度最受欢迎
Enroll Training: 参加训练
Plan: 计划
Not Enrolled: 未参加
Upvote: 好评
Downvote: 差评
View hidden problems: 查看隐藏的题目
Sorry, there is no training plan.: 目前没有训练计划。
Created By: 创建人
Judged By: 评测机
Categories: 分类
Tags: 标签
problem-category-delim: '|'
problem-subcategory-delim: 、
Download Dataset: 下载数据集
Use algorithm calculated: 使用算法计算
Use admin specificed: 由管理员指定
Use average of above: 使用上面的平均值
New dataset: 新测试数据
Evaluated difficulty: 估计的难度
"Effects only when Difficulty is not 'Use algorithm calculated'.": 仅当难度不为“使用算法计算”时才起效。
Difficulty displayed: 显示的难度
Difficulty by algorithm: 算法计算的难度
Difficulty by admin: 管理员设定的难度
Recommended: 推荐
Chinese: 中文
English: 英文
click to add: 点击添加
'Format: category 1, sub category 1.1, sub category 1.2, ..., sub category 1.x, ..., category n, sub category n.1, sub category n.2, ..., sub category n.m, ...': 格式：分类1, 子分类1.1, 子分类1.2, ..., 子分类1.x, ..., 分类n, 子分类n.1, 子分类n.2, ..., 子分类n.m, ...
"Splitted by ', '.": 由“, ”或“，”分隔。
This section cannot be challenged at present, so please complete the following sections first: 该章节目前不可挑战，请先完成以下章节
Day: 日
Week: 周
Month: 月
Year: 年
Total: 总计
Filter: 过滤
By Username / UID: 由用户名或 UID
By Problem: 由题目
By Contest: 由比赛
Reset: 重置
Data of problem {1} not found.: 题目 {1} 的数据未找到。
Data of record {0} not found.: 记录 {0} 的数据未找到。
All Submissions: 所有递交
My Files: 我的文件
home_file: 我的文件
"What's file?": 什么是文件？
Upload File: 上传文件
fs_upload: 上传文件
New file: 新文件
Size: 大小
Hash: 散列
This type of files are not allowed to be uploaded.: 不允许上传这种文件。
Usage exceeded.: 用量超限。
The uploaded file is too long.: 上传的文件太长。
Congratulations! Your submission is accepted.: 恭喜！您的递交已评测通过。
Search: 搜索
Mark Yellow: 标黄
Mark Green: 标绿
Clear Marks: 清除标记
Bold: 加粗
Italic: 斜体
Quote: 引用
Unordered List: 无序列表
Ordered List: 有序列表
Insert Code: 插入代码
Create Link: 创建链接
Insert Image: 插入图像
Toggle Preview: 切换预览
(All Problems): (所有题目)
Confirm deleting this comment? Its replies will be deleted as well.: 确认删除这个评论吗？回复会被同时删除。
Confirm deleting this reply?: 确认删除这个回复吗？
Aborted: 已放弃
Network error: 网络错误
page.training_detail.invalid_when_not_enrolled: 未参加训练计划时您不能查看题目详情。
page.problem_detail.sidebar.show_category: 点击显示
Argument {0} is unknown.: 未知的参数 {0} 。
Argument {0} is invalid.: 非法的参数 {0} 。
Lucky: 手气不错
Pick a problem randomly based on current filter: 根据当前过滤条件随机选择一道题
No problem.: 没有题目。
Initialize: 初始化
Profile Background Image: 背景图片
Choose the background image in your profile page.: 选择您资料页面的背景图片。
'{} is a moderator of this domain.': '{}是这个域的管理者之一。'
He: 他
She: 她
Bulletin: 公告
You cannot visit this domain.: 您不能访问此域。
'Copy failed :(': '复制失败 :('
Code copied to clipboard!: 代码已复制到剪贴板！
No comments so far...: 目前还没有评论...
No solutions so far...: 目前还没有题解...
Edit Profile: 编辑个人信息
Send Message: 发送站内信息
Copy Email: 复制电子邮件
Copy QQ Number: 复制QQ号
Copy WeChat Account: 复制微信号
'"{data}" copied to clipboard!': “{data}”已复制到剪贴板！
'Copy "{data}" failed :(': '复制“{data}”失败 :('
Introduce: 简介
Introduce must not exceed 500 characters and it will be shown in the list view.: 简介不能超过 500 个字符，将显示在列表页面中。
Hint: 提示
An example of dataset: 测试数据集的一个例子
Open in Problem Set: 在题库中打开
You cannot submit for this problem because the contest is ended. You can click "Open in Problem Set" to view this problem in normal mode.: 该比赛已结束，您无法在比赛模式下递交该题目。您可以点击“在题库中打开”以普通模式查看和递交本题。
Recent Submissions: 最近递交
Oh, the user hasn't submitted yet!: 这个用户还没有交过题 _(:зゝ∠)_
Oh, the user hasn't created any discussions yet!: 这个用户还没有发布过讨论
Recently Created Discussions: 最近创建的讨论
Oh, the user doesn't have any contributions!: 啊哦，这个用户还没贡献过题目和题解~
Recent Solutions: 最近编写的题解
Most Upvoted Solutions: 最被赞同的题解
The user is too lazy to leave something here...: 该用户太懒，这里啥也没写 (´・ω・｀)
Edit any contests: 修改任意的比赛
Edit own contests: 修改自己的比赛
Export as CSV: 导出为 CSV
Export as HTML: 导出为 HTML
Export All Code: 导出所有代码
Solved Problems: 解决题目
<<<<<<< HEAD
homework_main: 作业
All Homeworks: 所有作业
Calendar: 日历
page.contest_main.homework.banner.extension: 延期
Homework Introduction: 作业介绍
Claim Homework: 认领作业
Please claim the assignment to see the problems.: 认领作业后才可以查看作业内容。
Login to Claim Homework: 登录后认领作业
No Permission to Claim Homework: 您没有权限认领作业
View Homework: 查看作业
Claimed: 已认领
Not Claimed: 未认领
Create Homework: 创建作业
Calendar View: 日历视图
List View: 列表视图
My Recent Submissions: 我的最近递交记录
The homework's deadline is due but in extension. You can still submit for this problem but your score will be panelled.: 作业已超过截止时间，在仍在延期时间内。您递交题目将无法获得全部分数。
You cannot submit for this problem because the homework's deadline is due.: 作业已超过截止时间，您无法递交本题目。
End Date: 结束日期
End Time: 结束时间
Extension (days): 最长延期 (日)
Extension Score Penalty: 延期递交扣分规则
homework_create: 创建作业
homework_edit: 编辑作业
Edit Homework: 编辑作业
This homework is not open and you cannot view problems.: 该作业还未到开放时间，您无法查看作业题目。
Homework: 作业
homework_status: 作业成绩表
Total Score: 总分数
Original Score: 原始分数
Scoreboard: 成绩表
page.contest_main.contest.title: 比赛
page.contest_main.homework.title: 作业
page.contest_scoreboard.contest.title: 比赛成绩表
page.contest_scoreboard.homework.title: 作业成绩表
page.contest_edit.contest.title: 编辑比赛
page.contest_edit.homework.title: 编辑作业
page.contest_create.contest.title: 创建比赛
page.contest_create.homework.title: 创建作业
page.contest_detail_problem_submit.contest.title: 递交比赛代码
page.contest_detail_problem_submit.homework.title: 递交作业代码
View homework: 查看作业
View homework scoreboard: 查看作业成绩表
View hidden homework submission status and scoreboard: 查看隐藏的作业递交状态和成绩表
Create homework: 创建作业
Claim homework: 认领作业
Edit any homework: 修改任意的作业
Edit own homework: 修改自己的作业
model.contest.contest.status.not_started: 尚未开始
model.contest.contest.status.ongoing: 正在进行
model.contest.contest.status.finished: 已结束
model.contest.homework.status.not_started: 未开放递交
model.contest.homework.status.ongoing: 可递交
model.contest.homework.status.finished: 已截止
page.contest_detail.homework.info.status: 状态
page.contest_detail.homework.info.problems: 题量
page.contest_detail.homework.info.open_since: 开始时间
page.contest_detail.homework.info.deadline: 截止时间
page.contest_detail.homework.info.extension: 可延期
page.contest_main.homework.item.supplementary.status: 状态
page.contest_main.homework.item.supplementary.open_since: 开始时间
page.contest_main.homework.item.supplementary.hard_deadline: 最终截止时间
page.contest_main.homework.item.supplementary.deadline: 截止时间
There is no homework so far ╰(*°▽°*)╯: 目前还没有作业 ╰(*°▽°*)╯
Homework scoreboard is not visible.: 目前无法查看作业成绩表。
This homework is not open.: 该作业还未开放递交。
You've already claimed this homework.: 您已认领过该作业。
You haven't claimed this homework yet.: 您还未认领过该作业。
=======
Contributions: 贡献
Contributed Problems: 贡献的题目
>>>>>>> ad7d5137
<|MERGE_RESOLUTION|>--- conflicted
+++ resolved
@@ -673,7 +673,8 @@
 Export as HTML: 导出为 HTML
 Export All Code: 导出所有代码
 Solved Problems: 解决题目
-<<<<<<< HEAD
+Contributions: 贡献
+Contributed Problems: 贡献的题目
 homework_main: 作业
 All Homeworks: 所有作业
 Calendar: 日历
@@ -741,8 +742,4 @@
 Homework scoreboard is not visible.: 目前无法查看作业成绩表。
 This homework is not open.: 该作业还未开放递交。
 You've already claimed this homework.: 您已认领过该作业。
-You haven't claimed this homework yet.: 您还未认领过该作业。
-=======
-Contributions: 贡献
-Contributed Problems: 贡献的题目
->>>>>>> ad7d5137
+You haven't claimed this homework yet.: 您还未认领过该作业。