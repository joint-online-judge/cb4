--- conflicted
+++ resolved
@@ -209,13 +209,6 @@
 Write Your Solution: 发表您的题解
 author: 作者
 content: 内容
-<<<<<<< HEAD
-=======
-contest_create: 创建比赛
-contest_edit: 编辑比赛
-contest_main: 比赛
-contest_scoreboard: 比赛成绩表
->>>>>>> 9b008762
 current domain: 当前域
 currently offline: 目前离线
 discussion_create: 创建讨论
@@ -342,10 +335,6 @@
 Domain {0} already exists.: 域 {0} 已经存在。
 You've already attended this contest.: 您已经参加本次比赛。
 You haven't attended this contest yet.: 您还没有参加本次比赛。
-<<<<<<< HEAD
-=======
-Contest scoreboard is hidden.: 当前比赛成绩表隐藏，暂不可显示。
->>>>>>> 9b008762
 Problem {1} not found.: 题目 {1} 不存在。
 Training requirement is not satisfied.: 不满足训练条件。
 Record {0} not found.: 记录 {0} 不存在。
@@ -447,11 +436,7 @@
 Delete discussion replies of own discussion: 删除自己讨论中的回复
 View contests: 查看比赛
 View contest scoreboard: 查看比赛成绩表
-<<<<<<< HEAD
 View hidden contest submission status and scoreboard: 查看隐藏的比赛递交状态和成绩表
-=======
-View hidden contest scoreboard: 查看隐藏的比赛成绩表
->>>>>>> 9b008762
 Create contests: 创建比赛
 Attend contests: 参加比赛
 View training plans: 查看训练计划
