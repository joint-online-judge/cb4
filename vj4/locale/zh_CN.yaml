#简体中文
---
(None): (无)
API: API
about: 关于
About: 关于
About Vijos: 关于 Vijos
Accepted: 已通过
Accepted Ratio: 通过率
Active Sessions: 活动会话
Arguments: 参数
Attend Contest: 参加比赛
Attended: 已参加
Login to Attend Contest: 登录后参加比赛
No Permission to Attend Contest: 您没有权限参加比赛
Begin Date: 开始日期
Begin Time: 开始时间
Belongs to: 属于
Bio: 个人简介
Bio Visibility: 个人简介可见性
Blog: 博客
Boom!: 炸了！
Browser: 浏览器
? By signing up a Vijos universal account, you can submit code and join discussions in all online
  judging services provided by us.
: 注册一个 Vijos 通用账户，您就可以在我们提供的所有在线评测服务上提交代码、参与讨论。
CLOSE: 关闭
Cancel: 取消
Ok: 确定
Category: 分类
Change Email: 修改电子邮件
Change Password: 修改密码
Code: 代码
Comments: 评论
Contact Us: 联系我们
Content: 内容
Contest Scoreboard: 比赛成绩表
Create: 创建
Create Contest: 创建比赛
Create Discussion: 创建讨论
Create Discussion in {0}: 在 {0} 下创建讨论
Create Problem: 创建题目
Create a contest: 创建一个比赛
Create a Discussion: 创建一个讨论
Login to Create a Discussion: 登录后创建讨论
No Permission to Create a Discussion: 您没有权限创建讨论
Create a problem: 创建一个题目
Current Email: 当前电子邮件
Current Location: 当前位置
Current Password: 当前密码
Default Code Language: 默认代码语言
Default Code Template: 默认代码模板
If left blank, the built-in template of the corresponding language will be used.: 若留空，则将使用对应语言的内置代码模板。
Development: 开发
Difficulty: 难度
Disabled: 关闭
Discussion Nodes: 讨论节点
Discussions: 讨论
Don't have an account?: 还没有账户？
Pretest Data: 自测数据
Problem Data: 题目数据
Download: 下载
Duration (hours): 持续时间 (小时)
Edit: 编辑
Edit Problem: 编辑题目
Email: 电子邮件
Email Visibility: Email 可见性
Enabled: 开启
Footer: 页脚
Forgot password or username?: 忘记密码或者用户名？
Gender: 性别
Gender Visibility: 性别可见性
Gravatar Email: Gravatar Email 地址
'Hello! You can click following link to sign up your Vijos account:': 您好！您可以点击以下链接来注册您的 Vijos 账户：
'Hello, {0}! You can click following link to reset the password of your Vijos account:': 您好，{0}！您可以点击以下链接来重置您
  Vijos 账户的密码：
'Hello, {0}! You can click following link to active your new email of your Vijos account:': 您好，{0}！您可以点击以下链接来激活您
  Vijos 账户的新电子邮件地址：
Confirmation mail has been sent to your new email.: 确认邮件已经发送到您的新电子邮箱。
Help: 帮助
Hide all tags: 隐藏所有标签
Hide categorical tags: 隐藏分类标签
If enabled, source code will be emailed to you after the submission is accepted.: 如果启用，在您通过题目后，源代码会以
  Email 的形式发送给您。
In following training plans: 在下列训练计划中
Information: 信息
It works!: 它成了！
Judged At: 评测时间
Judging Queue: 评测队列
Language: 语言
Last Update At: 最后活动时间
Location: 位置
Login: 登录
Logout: 登出
Logout All Sessions: 注销所有会话
Logout This Session: 注销该会话
Lost Password: 忘记密码
Memory: 内存
Memory Cost: 内存占用
Messages: 站内消息
My Profile: 我的资料
New Email: 新电子邮件
New Password: 新密码
Not available: 不可用
Oh, there is no task in the queue!: 喔，队列中目前没有任务。
Oh, there is no task that matches the filter!: 喔，目前没有符合过滤条件的任务。
Oops!: Oops!
Open Scratchpad: 进入在线编程模式
Open Source: 开源
Operating System: 操作系统
Password: 密码
Password reset mail has been sent to your email.: 密码重置邮件已发送到您的电子邮箱。
Peak Memory: 峰值内存
Pretest?: 自测?
Privacy: 隐私
Problem: 题目
Problem Set: 题库
Problem Settings: 题目设置
Problem Solution: 题解列表
Problem Solution List: 题解列表
Problem Tags Visibility: 题目标签可见性
Problems: 题目
Problems Sets: 题库
Public: 公开
Published at: 发表于
QQ Group: QQ 群
QQ Visibility: QQ 可见性
WeChat: 微信
WeChat Visibility: 微信可见性
Quit Scratchpad: 退出在线编程模式
Recent Activities: 最近活动
Registered at: 注册于
Related: 相关
Related Discussions: 相关讨论
Remember me: 记住我
Repeat Password: 重复密码
Reply: 回复
Reset Password: 重置密码
Rule: 规则
SIGN IN: 登录
Save All Changes: 保存所有修改
Saved session: 已保存的会话
Score: 分数
Secret: 保密
Secret (visible to admins): 保密（对管理员可见）
Security: 安全
Select a node to create discussion.: 选择一个节点来发表讨论。
Send: 发送
Send Code after acceptance: 通过题目后发送源代码
Send Password Reset Email: 发送密码重置邮件
Send Verification Email: 发送验证邮件
Service Status: 服务状态
Settings: 设置
Show all tags: 显示所有标签
Sign In: 登录
Sign Up: 注册
Sign Up Now: 现在注册
Sign up mail has been sent to your email.: 注册邮件已经发送到您的电子邮箱。
Solutions: 题解
'Solved {0} problems, RP: {1} (No. {2})': '解决了 {0} 道题目，RP: {1} (No. {2})'
Sorry: 对不起
Sorry, there is no problem in the problem set: 题库中没有题目
Solutions Liked: 题解被赞
Statistics: 统计
Status: 状态
Star: 收藏
Unstar: 取消收藏
Star Topic: 收藏讨论
Unstar Topic: 取消收藏
Status is hidden: 状态已隐藏
Submission Statistics: 递交统计
Submission: 递交
Submissions: 递交
Submit: 递交
'# Submissions': '递交数'
'# My Submissions': '我的递交数'
Login to Submit: 登录后递交
No Permission to Submit: 您没有权限递交
Submit At: 递交时间
Submit By: 递交者
Submit Time: 递交时间
Support: 支持
Technical Information: 技术信息
Temporary session: 临时会话
This email was sent by {0} automatically, and please do not reply directly.: 这封邮件由 {0} 自动发送，请勿直接回复。
This is the current session: 这是当前的会话
Time Cost: 耗时
Title: 标题
Total Time: 总耗时
Time (Seconds): 耗时 (秒)
Total Time (Seconds): 总耗时 (秒)
Type: 类型
UI Language: 用户界面语言
Timezone: 时区
Unknown: 未知
Update: 更新
Uploaded By: 上传者
Upload Problem: 上传题目
User: 用户
Username: 用户名
Using your Vijos universal account: 使用您的 Vijos 通用账户
View Problem: 查看题目
View or create discussion: 查看与发表讨论
View or submit solution: 查看与发表题解
Visible to registered users: 对注册用户可见
Vote: 投票
'We use <a href="https://en.gravatar.com/" target="_blank">Gravatar</a> to present your avatar icon.': '我们使用 <a href="https://cn.gravatar.com/" target="_blank">Gravatar</a> 服务来呈现您的头像。'
Whether to show tags in the problem list.: 是否在题目列表中显示题目的标签。
Write Your Comment: 发表您的评论
Write Your Solution: 发表您的题解
author: 作者
content: 内容
current domain: 当前域
currently offline: 目前离线
discussion_create: 创建讨论
discussion_main: 讨论
discussion_node: 讨论
error: 错误
home_account: 账户设置
home_preference: 偏好设置
home_messages: 站内消息
home_security: 安全设置
home_domain: 我的域
judge_playground: 评测游乐场
last active at: 最后活动于
last login at: 最后登录于
no discussion yet...: 目前没有讨论…
pager_first: « 第一页
pager_last: 末页 »
pager_next: 下一页 ›
pager_previous: ‹ 前一页
problem_create: 创建题目
problem_edit: 编辑题目
problem_main: 题库
problem_solution: 题解
problem_submit: 递交代码
problem_settings: 题目设置
problem_statistics: 题目统计
record_detail: 记录详情
record_main: 评测队列
reply: 回复
setting_usage: 使用偏好
setting_info: 个人信息
setting_display: 显示偏好
setting_privacy: 隐私
setting_customize: 个性化
title: 标题
training_main: 训练
training_edit: 编辑训练
training_create: 创建训练
user_detail: 用户
user_login: 登录
user_logout: 登出
user_lostpass: 忘记密码
user_register: 注册
'{0} comments': '{0} 条评论'
'{0} solutions': '{0} 条题解'
'{0} views': '{0} 次查看'
New: 创建
Pretest: 自测
Add: 添加
Remove: 移除
Add new data: 添加新数据
Remove this data: 移除这组数据
Sample Input: 输入数据
Sample Output: 输出数据
Records: 评测记录
Refresh Records: 刷新评测记录
Refresh: 刷新
Report: 举报
Run Pretest: 运行自测
Pretest Your Code: 使用自定义数据测试
Submit Solution: 递交评测
Submit Your Code: 递交代码进行正式评测
Toggle Pretest Panel: 切换自测面板
Toggle Records Panel: 切换评测记录面板
Recent {0} Records: 最近 {0} 条记录
You have not submitted any solutions for this problem: 您在该题下没有递交过任何解答
Submit to Judge: 递交以评测
Code language: 代码语言
'Yes': 是
'No': 否
Comment: 评论
Share: 分享
Delete: 删除
Highlight: 高亮讨论
Begin at: 开始于
End at: 结束于
Action: 动作
Rejudge: 重测
Oops, there are no results.: 呀，没有结果。
My Domains: 我的域
What is domain?: 什么是域?
View: 查看
Manage: 管理
home_domain_create: 创建域
Create Domain: 创建域
Properties: 属性
Access Control: 访问控制
domain_main: 首页
domain_manage: 管理域
domain_manage_dashboard: 概况
domain_manage_discussion: 讨论节点
domain_manage_edit: 编辑域资料
domain_manage_join_applications: 加域申请
domain_manage_role: 管理角色
domain_manage_user: 管理用户
domain_manage_permission: 管理权限
domain_join: 加入域
'Join {0}': '加入 {0}'
You are not allowed to join the domain. The link is either invalid or expired.: 您无法加入该域，链接无效或已过期。
You are already a member of the domain.: 您已是该域的成员。
The invitation code you provided is invalid.: 您提供的邀请码无效。
Update Permission: 更新权限
Roles: 角色
Your role: 您的角色
Your permission: 您的权限
Edit Domain: 编辑域
You don't own any domain and don't have privilege to create domain.: 您不拥有任何域也没有创建域的特权。
An error has occurred.: 发生了一个错误。
Path {0} not found.: 路径 {0} 不存在。
Field {0} or {1} validation failed.: 字段 {0} 或 {1} 验证失败。
Field {0} validation failed.: 字段 {0} 验证失败。
Unknown field {0}.: 未知字段 {0}。
Passwords don't match.: 验证密码不匹配。
User {0} already exists.: 用户 {0} 已存在。
Invalid password for user {0}.: 用户 {0} 的密码错误。
Document {2} not found.: 文档 {2} 不存在。
Data of Problem {0} not found.: 题目 {0} 的数据缺失。
You're not logged in.: 您没有登录。
You don't have the required privilege.: 您没有相应的特权。
You don't have the required permission ({0}) in this domain.: 您在该域中无相应权限 ({0})。
You've already voted.: 您已经投过票。
User {0} not found.: 用户 {0} 不存在。
Current password doesn't match.: 当前密码输入错误。
Discussion category {1} already exists.: 讨论分类 {1} 已经存在。
Discussion category {1} not found.: 讨论分类 {1} 不存在。
Discussion node {1} already exists.: 讨论节点 {1} 已经存在。
Discussion node {1} not found.: 讨论节点 {1} 不存在。
Discussion {1} not found.: 讨论 {1} 不存在。
Message {0} not found.: 消息 {0} 不存在。
Domain {0} not found.: 域 {0} 不存在。
Domain {0} already exists.: 域 {0} 已经存在。
You've already attended this contest.: 您已经参加本次比赛。
You haven't attended this contest yet.: 您还没有参加本次比赛。
Contest scoreboard is not visible.: 当前比赛成绩表隐藏，暂不可显示。
Problem {1} not found.: 题目 {1} 不存在。
Training requirement is not satisfied.: 不满足训练条件。
Record {0} not found.: 记录 {0} 不存在。
'{0} limit exceeded (limit: {2} operations in {1} seconds).': '{0} 超过频率限制。限制：{1} 秒内最多 {2} 次操作。'
Domain ID cannot be changed once the domain is created.: 在创建后不能更改 ID。
'A domain ID cannot be changed after creation. It is supposed to be:': '创建后将无法更改 ID。ID 必须满足以下条件：'
Unique: 唯一
Not wrapped with space: 两侧不含空格
Not started with a number: 不以数字开头
Only A-Z, a-z, 0-9 and _ are accepted: 只接受 A-Z, a-z, 0-9 和 _
Username / UID: 用户名或 UID
Last Submit At: 最后递交于
Start at: 开始于
Duration: 持续时间
hour(s): 小时
Not Attended: 未参加
Live...: 正在进行…
Ready (☆▽☆): 马上开始 (☆▽☆)
View Details: 查看详情
All Contests: 所有比赛
Edit Contest: 编辑比赛
No Submissions: 没有递交
Do not discuss solutions otherwise you will be regarded as cheating and then lose qualifications.: 请勿讨论解法，否则以作弊论处并且将失去参赛资格。
Please attend contest to see the problems.: 请参加比赛来查看题目。
This contest is not live.: 比赛没有开始。
Host: 主持人
Rank: 排名
Solve: 解决
Time: 时间
required: 必填
Name: 名称
Will be used as the domain icon.: 将被用作域图标。
My Role: 我的角色
What's domain?: 什么是域？
Visit: 查看
owner: 所有者
delete: 删除
User ID: 用户 ID
'{0}: Users': '{0}: 用户'
'{0}: Roles': '{0}: 角色'
'{0}: Permissions': '{0}: 权限'
Role: 角色
Select a role: 选择一个角色
Add User: 添加用户
Add User to Domain: 添加用户到域
Remove Selected User from Domain: 将所选用户移出域
Set Roles for Selected User: 设置所选用户的角色
Create Role: 创建角色
Role name can only contains numbers, letters and underscores.: 角色名称只能包含数字、字母和下划线。
'Built-in: Valid for visitors': '内置: 对未登录的游客有效'
'Built-in: Valid for registered users who are not members of the domain': '内置: 对域外注册用户有效'
User-defined role: 用户定义的角色
Users: 用户
Delete Selected Roles: 删除所选角色
Owner: 所有者
Permission: 权限
Permissions: 权限
View this domain: 查看此域
Edit permissions of a role: 修改角色权限
Show MOD badge: 展示 MOD 徽章
Edit description of this domain: 修改此域描述
Create problems: 创建题目
Edit problems: 修改题目
Edit own problems: 修改自己的题目
View problems: 查看题目
Submit problem: 递交题目
Read data of problem: 读取题目数据
Read data of own problems: 读取自己题目的数据
Read record codes: 读取记录的代码
Rejudge problems: 重测题目
Rejudge records: 重测记录
View problem solutions: 查看题解
Create problem solutions: 创建题解
Vote problem solutions: 为题解投票
Edit problem solutions: 修改题解
Edit own problem solutions: 修改自己的题解
Delete problem solutions: 删除题解
Delete own problem solutions: 删除自己的题解
Reply problem solutions: 回复题解
Edit problem solution replies: 修改题解的回复
Edit own problem solution replies: 修改题解中自己的回复
Delete problem solution replies: 删除题解的回复
Delete own problem solution replies: 删除题解中自己的回复
View discussions: 查看讨论
Create discussions: 创建讨论
Highlight discussions: 高亮讨论
Edit discussions: 修改讨论
Edit own discussions: 修改自己的讨论
Delete discussions: 删除讨论
Delete own discussions: 删除自己的讨论
Reply discussions: 回复讨论
Edit discussion replies: 修改讨论的回复
Edit own discussion replies: 修改讨论中自己的回复
Edit discussion replies of own discussion: 修改自己讨论中的回复
Delete discussion replies: 删除讨论回复
Delete own discussion replies: 删除讨论中自己的回复
Delete discussion replies of own discussion: 删除自己讨论中的回复
View contests: 查看比赛
View contest scoreboard: 查看比赛成绩表
View hidden contest submission status and scoreboard: 查看隐藏的比赛递交状态和成绩表
Create contests: 创建比赛
Attend contests: 参加比赛
View training plans: 查看训练计划
Have ALL PERMISSIONS in this domain: 在此域中拥有全部权限
Select User: 选择用户
Submitted: 已递交
timeago_locale: zh_CN
Live: 正在进行
Ready: 即将开始
Done: 已结束
About Markdown: 关于 Markdown
Inline codes: 行内代码
Code blocks: 代码区块
Inline formulas: 行内公式
Formula blocks: 公式区块
Links: 链接
Text: 文本
Images: 图片
Description: 说明
Learn More: 了解更多
CommonMark Syntax: CommonMark 语法
LaTeX Expressions: LaTeX 表达式
Hidden: 隐藏
We will check code similarity after this contest.: 我们会在赛后检查代码相似度。
Dataset: 测试数据
'Current dataset: {0}': '当前测试数据: {0}'
Upload: 上传
No dataset at present.: 暂无测试数据。
All: 全部
All {0} Contests: 所有 {0} 比赛
Show: 显示
There are no contests...: 没有比赛…
View Contest: 查看比赛
Cancel Score: 取消成绩
score canceled: 成绩取消
You have permissions to create problems for this domain.: 您有权限为此域创建题目。
Sort by: 排序
'↓ # Enrollees': '↓ 参与人数'
'↓ # Likes': '↓ 赞数'
'↓ # Stars': '↓ 收藏数'
'↓ # Comments': '↓ 评论数'
'↓ Create Time': '↓ 创建时间'
'↓ Update Time': '↓ 更新时间'
Enrolled: 已参加
Create Training Plan: 创建训练计划
New Training Plan: 新训练计划
View Owned Training Plans: 查看自己的训练计划
You can create your own training plans and share with others.: 您可以创建您自己的训练计划并且与他人分享。
Set Role: 设置角色
Set Roles for selected users: 为所选用户设置角色
Please select at least one user to perform this operation.: 请选择至少一个用户来进行操作。
Confirm removing the selected users from this domain?: 您确定将所选用户从此域中移除吗？
Their account will not be deleted and they will be with the default role when visiting this domain.: 他们的账号不会被删除，并且之后将以 default 角色访问此域。
Selected users have been removed from the domain.: 所选用户已从此域中移除。
Role has been updated to {0} for selected users.: 所选用户角色已更新为 {0}。
Role has been updated to {0}.: 角色已更新为 {0}。
Confirm deleting the selected roles?: 您确定删除所选角色吗？
Users with those roles will be removed from the domain.: 拥有这些角色的用户将从此域中移除。
Selected roles have been deleted.: 所选角色已删除。
Please select at least one role to perform this operation.: 请选择至少一个角色来进行操作。
Domain {0} is bulit-in and cannot be modified.: 域 {0} 为内置，不可修改。
perm_general: 一般
perm_problem: 题库
perm_record: 记录
perm_problem_solution: 题解
perm_discussion: 讨论
perm_contest: 比赛
perm_homework: 作业
perm_training: 训练
discussion_edit: 编辑讨论
At least 4 characters: 至少 4 个字符
Contact: 联系
'{0} sections': '{0} 小节'
'{0} problems': '{0} 道题'
All Training Plans: 所有训练计划
Section: 章节
Complete: 完成
Progress: 进度
In Progress: 进行中
Open: 开放
Invalid: 无效
expand: 展开
collapse: 收缩
'Note: Problem title may not be hidden.': 注意：题目标题可能不会被隐藏。
Partic.: 参赛人数
Create training plans: 创建训练计划
Edit training plans: 修改训练计划
Edit own training plans: 修改自己的训练计划
Click here to chat with me: 点击这里与我聊天
Terms of Service: 服务条款
Copyright Complaint: 版权申诉
wiki_help: 帮助
Discussion: 讨论
Manager: 管理
Ops: 运维
Feedback: 反馈
'Discussion: Terms Of Service': 讨论区服务条款
no_translation_warn: ''
Domain: 域
Compilers' Version and Parameters: 编译器版本及参数
Limitations: 限制
IO: 输入输出
Judge Status: 评测状态
Compile Error: 编译错误
Training: 训练
Contest: 比赛
RP Algorithm: RP 算法
Difficulty Algorithm: 难度算法
Dataset Format: 测试数据集格式
Forgot Password and/or Username: 忘记密码和/或用户名
Reset Password or Find Username: 重置密码或找回用户名
'{0} discussions': '{0} 条讨论'
In following contests: 在下列比赛中
View Owned Problems: 查看自己的题目
Completed: 已完成
Enrollees: 参加人数
Monthly Popular: 月度最受欢迎
Enroll Training: 参加训练
Plan: 计划
Not Enrolled: 未参加
Upvote: 好评
Downvote: 差评
View hidden problems: 查看隐藏的题目
Sorry, there is no training plan.: 目前没有训练计划。
Created By: 创建人
Judged By: 评测机
Categories: 分类
Tags: 标签
problem-category-delim: '|'
problem-subcategory-delim: 、
Download Dataset: 下载数据集
Use algorithm calculated: 使用算法计算
Use admin specificed: 由管理员指定
Use average of above: 使用上面的平均值
New dataset: 新测试数据
Evaluated difficulty: 估计的难度
"Effects only when Difficulty is not 'Use algorithm calculated'.": 仅当难度不为“使用算法计算”时才起效。
Difficulty displayed: 显示的难度
Difficulty by algorithm: 算法计算的难度
Difficulty by admin: 管理员设定的难度
Recommended: 推荐
Chinese: 中文
English: 英文
click to add: 点击添加
'Format: category 1, sub category 1.1, sub category 1.2, ..., sub category 1.x, ..., category n, sub category n.1, sub category n.2, ..., sub category n.m, ...': 格式：分类1, 子分类1.1, 子分类1.2, ..., 子分类1.x, ..., 分类n, 子分类n.1, 子分类n.2, ..., 子分类n.m, ...
"Splitted by ', '.": 由“, ”或“，”分隔。
This section cannot be challenged at present, so please complete the following sections first: 该章节目前不可挑战，请先完成以下章节
Day: 日
Week: 周
Month: 月
Year: 年
Total: 总计
Filter: 过滤
By Username / UID: 由用户名或 UID
By Problem: 由题目
By Contest: 由比赛
Reset: 重置
Data of problem {1} not found.: 题目 {1} 的数据未找到。
Data of record {0} not found.: 记录 {0} 的数据未找到。
All Submissions: 所有递交
My Files: 我的文件
home_file: 我的文件
"What's file?": 什么是文件？
Upload File: 上传文件
fs_upload: 上传文件
New file: 新文件
Size: 大小
Hash: 散列
This type of files are not allowed to be uploaded.: 不允许上传这种文件。
Usage exceeded.: 用量超限。
The uploaded file is too long.: 上传的文件太长。
Congratulations! Your submission is accepted.: 恭喜！您的递交已评测通过。
Search: 搜索
Mark Yellow: 标黄
Mark Green: 标绿
Clear Marks: 清除标记
Bold: 加粗
Italic: 斜体
Quote: 引用
Unordered List: 无序列表
Ordered List: 有序列表
Insert Code: 插入代码
Create Link: 创建链接
Insert Image: 插入图像
Toggle Preview: 切换预览
(All Problems): (所有题目)
Confirm deleting this comment? Its replies will be deleted as well.: 确认删除这个评论吗？回复会被同时删除。
Confirm deleting this reply?: 确认删除这个回复吗？
Aborted: 已放弃
Network error: 网络错误
page.training_detail.invalid_when_not_enrolled: 未参加训练计划时您不能查看题目详情。
page.problem_detail.sidebar.show_category: 点击显示
Argument {0} is unknown.: 未知的参数 {0} 。
Argument {0} is invalid.: 非法的参数 {0} 。
Lucky: 手气不错
Pick a problem randomly based on current filter: 根据当前过滤条件随机选择一道题
No problem.: 没有题目。
Initialize: 初始化
Profile Background Image: 背景图片
Choose the background image in your profile page.: 选择您资料页面的背景图片。
'{} is a moderator of this domain.': '{}是这个域的管理者之一。'
He: 他
She: 她
Bulletin: 公告
You cannot visit this domain.: 您不能访问此域。
'Copy failed :(': '复制失败 :('
Code copied to clipboard!: 代码已复制到剪贴板！
No comments so far...: 目前还没有评论...
No solutions so far...: 目前还没有题解...
Edit Profile: 编辑个人信息
Send Message: 发送站内信息
Copy Email: 复制电子邮件
Copy QQ Number: 复制QQ号
Copy WeChat Account: 复制微信号
'"{data}" copied to clipboard!': “{data}”已复制到剪贴板！
'Copy "{data}" failed :(': '复制“{data}”失败 :('
Introduce: 简介
Introduce must not exceed 500 characters and it will be shown in the list view.: 简介不能超过 500 个字符，将显示在列表页面中。
Hint: 提示
An example of dataset: 测试数据集的一个例子
Open in Problem Set: 在题库中打开
You cannot submit for this problem because the contest is ended. You can click "Open in Problem Set" to view this problem in normal mode.: 该比赛已结束，您无法在比赛模式下递交该题目。您可以点击“在题库中打开”以普通模式查看和递交本题。
Recent Submissions: 最近递交
Oh, the user hasn't submitted yet!: 这个用户还没有交过题 _(:зゝ∠)_
Oh, the user hasn't created any discussions yet!: 这个用户还没有发布过讨论
Recently Created Discussions: 最近创建的讨论
Oh, the user doesn't have any contributions!: 啊哦，这个用户还没贡献过题目和题解~
Recent Solutions: 最近编写的题解
Most Upvoted Solutions: 最被赞同的题解
The user is too lazy to leave something here...: 该用户太懒，这里啥也没写 (´・ω・｀)
Edit any contests: 修改任意的比赛
Edit own contests: 修改自己的比赛
Export as CSV: 导出为 CSV
Export as HTML: 导出为 HTML
Export All Code: 导出所有代码
Solved Problems: 解决题目
Contributions: 贡献
Contributed Problems: 贡献的题目
homework_main: 作业
All Homeworks: 所有作业
Calendar: 日历
page.contest_main.homework.banner.extension: 延期
Homework Introduction: 作业介绍
Claim Homework: 认领作业
Please claim the assignment to see the problems.: 认领作业后才可以查看作业内容。
Login to Claim Homework: 登录后认领作业
No Permission to Claim Homework: 您没有权限认领作业
View Homework: 查看作业
Claimed: 已认领
Not Claimed: 未认领
Create Homework: 创建作业
Calendar View: 日历视图
List View: 列表视图
My Recent Submissions: 我的最近递交记录
The homework's deadline is due but in extension. You can still submit for this problem but your score will be panelled.: 作业已超过截止时间，在仍在延期时间内。您递交题目将无法获得全部分数。
You cannot submit for this problem because the homework's deadline is due.: 作业已超过截止时间，您无法递交本题目。
End Date: 结束日期
End Time: 结束时间
Extension (days): 最长延期 (日)
Extension Score Penalty: 延期递交扣分规则
homework_create: 创建作业
homework_edit: 编辑作业
Edit Homework: 编辑作业
This homework is not open and you cannot view problems.: 该作业还未到开放时间，您无法查看作业题目。
Homework: 作业
homework_status: 作业成绩表
Total Score: 总分数
Original Score: 原始分数
Scoreboard: 成绩表
Scoreboard (Hidden): 成绩表 (隐藏)
<<<<<<< HEAD
page.contest_main.contest.title: 比赛
page.contest_main.homework.title: 作业
page.contest_scoreboard.contest.title: 比赛成绩表
page.contest_scoreboard.homework.title: 作业成绩表
page.contest_edit.contest.title: 编辑比赛
page.contest_edit.homework.title: 编辑作业
page.contest_create.contest.title: 创建比赛
page.contest_create.homework.title: 创建作业
page.contest_detail_problem_submit.contest.title: 递交比赛代码
page.contest_detail_problem_submit.homework.title: 递交作业代码
View homework: 查看作业
View homework scoreboard: 查看作业成绩表
View hidden homework submission status and scoreboard: 查看隐藏的作业递交状态和成绩表
Create homework: 创建作业
Claim homework: 认领作业
Edit any homework: 修改任意的作业
Edit own homework: 修改自己的作业
model.contest.contest.status.not_started: 尚未开始
model.contest.contest.status.ongoing: 正在进行
model.contest.contest.status.finished: 已结束
model.contest.homework.status.not_started: 未开放递交
model.contest.homework.status.ongoing: 可递交
model.contest.homework.status.finished: 已截止
page.contest_detail.homework.info.status: 状态
page.contest_detail.homework.info.problems: 题量
page.contest_detail.homework.info.open_since: 开始时间
page.contest_detail.homework.info.deadline: 截止时间
page.contest_detail.homework.info.extension: 可延期
page.contest_main.homework.item.supplementary.status: 状态
page.contest_main.homework.item.supplementary.open_since: 开始时间
page.contest_main.homework.item.supplementary.hard_deadline: 最终截止时间
page.contest_main.homework.item.supplementary.deadline: 截止时间
There is no homework so far ╰(*°▽°*)╯: 目前还没有作业 ╰(*°▽°*)╯
Homework scoreboard is not visible.: 目前无法查看作业成绩表。
This homework is not open.: 该作业还未开放递交。
You've already claimed this homework.: 您已认领过该作业。
You haven't claimed this homework yet.: 您还未认领过该作业。
=======
Contributions: 贡献
Contributed Problems: 贡献的题目
Method: 方法
No user is allowed to join this domain: 没有用户可以自助加入此域
Any user is allowed to join this domain: 任意用户都可以加入此域
Any user is allowed to join this domain with an invitation code: 任意用户都可以通过邀请码加入此域
The role to assign when user joining the domain.: 用户加入此域时分配的角色。
User will no longer be allowed to join the domain after expiration.: 过期后，用户将不能加入此域。
The invitation code to enter to successfully join the domain. You can only use letters and numbers in the code and it should not be longer than 64 characters.: 加入此域的邀请码。您只能使用字母和数字，并且不能长于 64 个字符。
Role Assignment: 角色分配
Invitation Code: 邀请码
Update Settings: 更新设置
Expire: 过期
Keep current expiration: 保持当前过期设置
In 3 hours: 三个小时后
In 1 day: 一天后
In 3 days: 三天后
In 1 week: 一周后
In 1 month: 一个月后
Never expire: 从不过期
User can join this domain by visiting the following URL: 用户可以访问此链接来加入此域
Or, with automatically filled invitation code: 或者，这是可以自动填写邀请码的
The link will be expired at {0}: 链接将于 {0} 过期
By clicking the button, you will become a member of the domain {0}.: 点击按钮，您将成为域 {0} 的成员。
You need to enter the invitation code to join the domain.: 您需要输入邀请码来加入此域。
Join: 加入
>>>>>>> 8691547d
<|MERGE_RESOLUTION|>--- conflicted
+++ resolved
@@ -714,7 +714,6 @@
 Original Score: 原始分数
 Scoreboard: 成绩表
 Scoreboard (Hidden): 成绩表 (隐藏)
-<<<<<<< HEAD
 page.contest_main.contest.title: 比赛
 page.contest_main.homework.title: 作业
 page.contest_scoreboard.contest.title: 比赛成绩表
@@ -752,7 +751,6 @@
 This homework is not open.: 该作业还未开放递交。
 You've already claimed this homework.: 您已认领过该作业。
 You haven't claimed this homework yet.: 您还未认领过该作业。
-=======
 Contributions: 贡献
 Contributed Problems: 贡献的题目
 Method: 方法
@@ -778,5 +776,4 @@
 The link will be expired at {0}: 链接将于 {0} 过期
 By clicking the button, you will become a member of the domain {0}.: 点击按钮，您将成为域 {0} 的成员。
 You need to enter the invitation code to join the domain.: 您需要输入邀请码来加入此域。
-Join: 加入
->>>>>>> 8691547d
+Join: 加入