--- conflicted
+++ resolved
@@ -288,16 +288,10 @@
 Manage: 管理
 home_domain_create: 创建域
 Create Domain: 创建域
-<<<<<<< HEAD
 domain_main: 管理域
 domain_edit: 编辑域信息
 domain_user: 管理用户
 domain_role: 管理角色
-=======
-domain_main: 域
-domain_edit: 编辑域
-domain_role: 角色
->>>>>>> 0a8a393d
 Roles: 角色
 Your role: 您的角色
 Your permission: 您的权限
