--- conflicted
+++ resolved
@@ -653,17 +653,7 @@
 Set own records' code visibility: 设置自己记录中代码的可见性
 No comments so far...: 目前还没有评论...
 No solutions so far...: 目前还没有题解...
-<<<<<<< HEAD
 You don't have the permission to view the code.: 您没有权限查看代码。
 Visibility: 可见性
-=======
-Edit Profile: 编辑个人信息
-Send Message: 发送站内信息
-Copy Email: 复制电子邮件
-Copy QQ Number: 复制QQ号
-Copy WeChat Account: 复制微信号
-'"{data}" copied to clipboard!': “{data}”已复制到剪贴板！
-'Copy "{data}" failed :(': '复制“{data}”失败 :('
 Introduce: 简介
-Introduce must not exceed 500 characters and it will be shown in the list view.: 简介不能超过 500 个字符，将显示在列表页面中。
->>>>>>> a5f71682
+Introduce must not exceed 500 characters and it will be shown in the list view.: 简介不能超过 500 个字符，将显示在列表页面中。