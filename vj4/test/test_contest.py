--- conflicted
+++ resolved
@@ -51,17 +51,11 @@
 ATTEND_UID = 44
 RULE_TEST_ID = 999
 RULE_TEST = contest.Rule(lambda tdoc, now: now > tdoc['begin_at'],
-<<<<<<< HEAD
                          lambda tdoc, now: now > tdoc['begin_at'],
                          _rule_test_stat,
                          [('score', -1), ('time', -1)],
                          functools.partial(enumerate, start=1),
                          lambda **kwargs: None)
-=======
-                         _rule_test_stat,
-                         [('score', -1), ('time', -1)],
-                         functools.partial(enumerate, start=1))
->>>>>>> ad7d5137
 
 
 class OiRuleTest(unittest.TestCase):
@@ -259,22 +253,14 @@
     super(InnerTest, self).setUp()
     begin_at = NOW
     end_at = NOW + datetime.timedelta(seconds=22)
-<<<<<<< HEAD
     constant.contest.CONTEST_RULES.append(RULE_TEST_ID)
     contest.RULES[RULE_TEST_ID] = RULE_TEST
     self.tid = base.wait(contest.add(DOMAIN_ID_DUMMY, document.TYPE_CONTEST, TITLE, CONTENT, OWNER_UID,
-=======
-    contest.RULES[RULE_TEST_ID] = RULE_TEST
-    self.tid = base.wait(contest.add(DOMAIN_ID_DUMMY, TITLE, CONTENT, OWNER_UID,
->>>>>>> ad7d5137
                                      RULE_TEST_ID, begin_at, end_at, [777, 778, 780]))
 
   def tearDown(self):
     super(InnerTest, self).tearDown()
-<<<<<<< HEAD
     constant.contest.CONTEST_RULES.remove(RULE_TEST_ID)
-=======
->>>>>>> ad7d5137
     del contest.RULES[RULE_TEST_ID]
 
   @base.wrap_coro
@@ -293,23 +279,12 @@
   async def test_attend_twice(self):
     await contest.attend(DOMAIN_ID_DUMMY, document.TYPE_CONTEST, self.tid, ATTEND_UID)
     with self.assertRaises(error.ContestAlreadyAttendedError):
-<<<<<<< HEAD
       await contest.attend(DOMAIN_ID_DUMMY, document.TYPE_CONTEST, self.tid, ATTEND_UID)
-=======
-      await contest.attend(DOMAIN_ID_DUMMY, self.tid, ATTEND_UID)
-
-  @base.wrap_coro
-  async def test_update_status_wrong_pid(self):
-    rid = objectid.ObjectId()
-    with self.assertRaises(error.ValidationError):
-      await contest.update_status(DOMAIN_ID_DUMMY, self.tid, ATTEND_UID, rid, 1000, True, 100)
->>>>>>> ad7d5137
 
   @base.wrap_coro
   async def test_update_status_none(self):
     rid = objectid.ObjectId()
     with self.assertRaises(error.ContestNotAttendedError):
-<<<<<<< HEAD
       await contest.update_status(DOMAIN_ID_DUMMY, document.TYPE_CONTEST, self.tid, ATTEND_UID, **SUBMIT_777_AC)
 
   @base.wrap_coro
@@ -324,34 +299,6 @@
     self.assertEqual(tsdoc['journal'][1], SUBMIT_777_NAC)
     self.assertEqual(tsdoc['journal'][2], SUBMIT_778_AC)
     self.assertEqual(tsdoc['journal'][3], SUBMIT_780_AC)
-=======
-      await contest.update_status(DOMAIN_ID_DUMMY, self.tid, ATTEND_UID, **SUBMIT_777_AC)
-
-  @base.wrap_coro
-  async def test_update_status(self):
-    await contest.attend(DOMAIN_ID_DUMMY, self.tid, ATTEND_UID)
-    await contest.update_status(DOMAIN_ID_DUMMY, self.tid, ATTEND_UID, **SUBMIT_777_AC)
-    await contest.update_status(DOMAIN_ID_DUMMY, self.tid, ATTEND_UID, **SUBMIT_777_NAC)
-    await contest.update_status(DOMAIN_ID_DUMMY, self.tid, ATTEND_UID, **SUBMIT_778_AC)
-    tsdoc = await contest.update_status(DOMAIN_ID_DUMMY, self.tid, ATTEND_UID, **SUBMIT_780_AC)
-    self.assertEqual(len(tsdoc['journal']), 4)
-    self.assertEqual(tsdoc['journal'][0]['rid'], SUBMIT_777_AC['rid'])
-    self.assertEqual(tsdoc['journal'][0]['pid'], SUBMIT_777_AC['pid'])
-    self.assertEqual(tsdoc['journal'][0]['accept'], SUBMIT_777_AC['accept'])
-    self.assertEqual(tsdoc['journal'][0]['score'], SUBMIT_777_AC['score'])
-    self.assertEqual(tsdoc['journal'][1]['rid'], SUBMIT_777_NAC['rid'])
-    self.assertEqual(tsdoc['journal'][1]['pid'], SUBMIT_777_NAC['pid'])
-    self.assertEqual(tsdoc['journal'][1]['accept'], SUBMIT_777_NAC['accept'])
-    self.assertEqual(tsdoc['journal'][1]['score'], SUBMIT_777_NAC['score'])
-    self.assertEqual(tsdoc['journal'][2]['rid'], SUBMIT_778_AC['rid'])
-    self.assertEqual(tsdoc['journal'][2]['pid'], SUBMIT_778_AC['pid'])
-    self.assertEqual(tsdoc['journal'][2]['accept'], SUBMIT_778_AC['accept'])
-    self.assertEqual(tsdoc['journal'][2]['score'], SUBMIT_778_AC['score'])
-    self.assertEqual(tsdoc['journal'][3]['rid'], SUBMIT_780_AC['rid'])
-    self.assertEqual(tsdoc['journal'][3]['pid'], SUBMIT_780_AC['pid'])
-    self.assertEqual(tsdoc['journal'][3]['accept'], SUBMIT_780_AC['accept'])
-    self.assertEqual(tsdoc['journal'][3]['score'], SUBMIT_780_AC['score'])
->>>>>>> ad7d5137
     self.assertEqual(tsdoc['score'], 1099)
     self.assertEqual(tsdoc['time'], 14)
     self.assertEqual(len(tsdoc['detail']), 4)
@@ -361,61 +308,38 @@
     self.assertEqual(tsdoc['detail'][3]['time'], 5)
 
   @base.wrap_coro
-<<<<<<< HEAD
-  async def test_recalc_contest_status(self):
+  async def test_recalc_status(self):
     await contest.attend(DOMAIN_ID_DUMMY, document.TYPE_CONTEST, self.tid, ATTEND_UID)
     await contest.update_status(DOMAIN_ID_DUMMY, document.TYPE_CONTEST, self.tid, ATTEND_UID, **SUBMIT_777_AC)
     await contest.edit(DOMAIN_ID_DUMMY, document.TYPE_CONTEST, self.tid, begin_at=NOW - datetime.timedelta(seconds=3))
-    await contest.recalc_contest_status(DOMAIN_ID_DUMMY, document.TYPE_CONTEST, self.tid)
+    await contest.recalc_status(DOMAIN_ID_DUMMY, document.TYPE_CONTEST, self.tid)
     tsdoc = await contest.get_status(DOMAIN_ID_DUMMY, document.TYPE_CONTEST, self.tid, ATTEND_UID)
     self.assertEqual(len(tsdoc['journal']), 1)
     self.assertEqual(tsdoc['journal'][0], SUBMIT_777_AC)
-=======
-  async def test_recalc_status(self):
-    await contest.attend(DOMAIN_ID_DUMMY, self.tid, ATTEND_UID)
-    await contest.update_status(DOMAIN_ID_DUMMY, self.tid, ATTEND_UID, **SUBMIT_777_AC)
-    await contest.edit(DOMAIN_ID_DUMMY, self.tid, begin_at=NOW - datetime.timedelta(seconds=3))
-    await contest.recalc_status(DOMAIN_ID_DUMMY, self.tid)
-    tsdoc = await contest.get_status(DOMAIN_ID_DUMMY, self.tid, ATTEND_UID)
->>>>>>> ad7d5137
     self.assertEqual(tsdoc['score'], 22)
     self.assertEqual(tsdoc['time'], 5)
     self.assertEqual(len(tsdoc['detail']), 1)
     self.assertEqual(tsdoc['detail'][0]['time'], 5)
-<<<<<<< HEAD
     await contest.update_status(DOMAIN_ID_DUMMY, document.TYPE_CONTEST, self.tid, ATTEND_UID, **SUBMIT_777_NAC)
     await contest.edit(DOMAIN_ID_DUMMY, document.TYPE_CONTEST, self.tid, begin_at=NOW - datetime.timedelta(seconds=5))
-    await contest.recalc_contest_status(DOMAIN_ID_DUMMY, document.TYPE_CONTEST, self.tid)
+    await contest.recalc_status(DOMAIN_ID_DUMMY, document.TYPE_CONTEST, self.tid)
     tsdoc = await contest.get_status(DOMAIN_ID_DUMMY, document.TYPE_CONTEST, self.tid, ATTEND_UID)
     self.assertEqual(len(tsdoc['journal']), 2)
     self.assertEqual(tsdoc['journal'][0], SUBMIT_777_AC)
     self.assertEqual(tsdoc['journal'][1], SUBMIT_777_NAC)
-=======
-    await contest.update_status(DOMAIN_ID_DUMMY, self.tid, ATTEND_UID, **SUBMIT_777_NAC)
-    await contest.edit(DOMAIN_ID_DUMMY, self.tid, begin_at=NOW - datetime.timedelta(seconds=5))
-    await contest.recalc_status(DOMAIN_ID_DUMMY, self.tid)
-    tsdoc = await contest.get_status(DOMAIN_ID_DUMMY, self.tid, ATTEND_UID)
->>>>>>> ad7d5137
     self.assertEqual(tsdoc['score'], 66)
     self.assertEqual(tsdoc['time'], 15)
     self.assertEqual(len(tsdoc['detail']), 2)
     self.assertEqual(tsdoc['detail'][0]['time'], 7)
     self.assertEqual(tsdoc['detail'][1]['time'], 8)
-<<<<<<< HEAD
     await contest.update_status(DOMAIN_ID_DUMMY, document.TYPE_CONTEST, self.tid, ATTEND_UID, **SUBMIT_778_AC)
     await contest.edit(DOMAIN_ID_DUMMY, document.TYPE_CONTEST, self.tid, begin_at=NOW - datetime.timedelta(seconds=3))
-    await contest.recalc_contest_status(DOMAIN_ID_DUMMY, document.TYPE_CONTEST, self.tid)
+    await contest.recalc_status(DOMAIN_ID_DUMMY, document.TYPE_CONTEST, self.tid)
     tsdoc = await contest.get_status(DOMAIN_ID_DUMMY, document.TYPE_CONTEST, self.tid, ATTEND_UID)
     self.assertEqual(len(tsdoc['journal']), 3)
     self.assertEqual(tsdoc['journal'][0], SUBMIT_777_AC)
     self.assertEqual(tsdoc['journal'][1], SUBMIT_777_NAC)
     self.assertEqual(tsdoc['journal'][2], SUBMIT_778_AC)
-=======
-    await contest.update_status(DOMAIN_ID_DUMMY, self.tid, ATTEND_UID, **SUBMIT_778_AC)
-    await contest.edit(DOMAIN_ID_DUMMY, self.tid, begin_at=NOW - datetime.timedelta(seconds=3))
-    await contest.recalc_status(DOMAIN_ID_DUMMY, self.tid)
-    tsdoc = await contest.get_status(DOMAIN_ID_DUMMY, self.tid, ATTEND_UID)
->>>>>>> ad7d5137
     self.assertEqual(tsdoc['score'], 99)
     self.assertEqual(tsdoc['time'], 18)
     self.assertEqual(len(tsdoc['detail']), 3)
@@ -423,13 +347,8 @@
     self.assertEqual(tsdoc['detail'][1]['time'], 6)
     self.assertEqual(tsdoc['detail'][2]['time'], 7)
     tsdoc_old = tsdoc
-<<<<<<< HEAD
-    await contest.recalc_contest_status(DOMAIN_ID_DUMMY, document.TYPE_CONTEST, self.tid)
+    await contest.recalc_status(DOMAIN_ID_DUMMY, document.TYPE_CONTEST, self.tid)
     tsdoc = await contest.get_status(DOMAIN_ID_DUMMY, document.TYPE_CONTEST, self.tid, ATTEND_UID)
-=======
-    await contest.recalc_status(DOMAIN_ID_DUMMY, self.tid)
-    tsdoc = await contest.get_status(DOMAIN_ID_DUMMY, self.tid, ATTEND_UID)
->>>>>>> ad7d5137
     self.assertEqual(tsdoc['rev'], tsdoc_old['rev'] + 1)
     del tsdoc['rev']
     del tsdoc_old['rev']
