sanic
jinja2>=2.9.0
<<<<<<< HEAD
motor
=======
sockjs>=0.6.0
>>>>>>> 4bf7b553
hoedown
accept
aioamqp
git+https://github.com/LukeXuan/aiosmtplib # custom aiosmtlib with ssl support
pytz
colorlog
httpagentparser
geoip2
GitPython
PyYAML
git+https://github.com/iceb0y/aiomongo<|MERGE_RESOLUTION|>--- conflicted
+++ resolved
@@ -1,10 +1,5 @@
 sanic
 jinja2>=2.9.0
-<<<<<<< HEAD
-motor
-=======
-sockjs>=0.6.0
->>>>>>> 4bf7b553
 hoedown
 accept
 aioamqp
